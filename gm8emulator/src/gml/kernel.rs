// This file was auto-generated based on a function table dump

#![allow(unused_macros)]

use crate::{
    action, asset,
    game::{
        draw, external, particle, replay, string::RCStr, surface::Surface, transition::UserTransition, view::View,
        Game, GetAsset, PlayType, SceneChange,
    },
    gml::{
        self,
        compiler::mappings,
        datetime::{self, DateTime},
        ds, file, Context, Value,
    },
    instance::{DummyFieldHolder, Field, Instance, InstanceState},
    math::Real,
    tile::Tile,
};
use gmio::{
    render::{BlendType, Renderer, RendererOptions},
    window,
};
use image::RgbaImage;
use shared::{input::MouseButton, types::Colour};
use std::{convert::TryFrom, io::Read, process::Command};

macro_rules! _arg_into {
    (any, $v: expr) => {{ Ok($v.clone()) }};
    (int, $v: expr) => {{ Ok(<Value as Into<i32>>::into($v.clone())) }};
    (real, $v: expr) => {{ Ok(<Value as Into<Real>>::into($v.clone())) }};
    (string, $v: expr) => {{ Ok(<Value as Into<RCStr>>::into($v.clone())) }};
}

macro_rules! _count_rep {
    () => { 0usize };
    ($x: ident $($ys: ident)*) => { 1usize + _count_rep!($($ys)*) };
}

include!(concat!(env!("OUT_DIR"), "/_apply_args.macro.rs"));

/// Helper macro to validate input arguments from a GML function.
macro_rules! expect_args {
    ($args: expr, [$($x: ident),*]) => {{
        (|| -> gml::Result<_> {
            let argc = _count_rep!($($x)*);
            if $args.len() != argc {
                Err(gml::runtime::Error::WrongArgumentCount(argc, $args.len()))
            } else {
                _apply_args!($args, $($x)*)
            }
        })()
    }};
    ($args: expr, [$($x: ident,)*]) => { expect_args!($args, $($x),*) };
}

impl Game {
    pub fn display_get_width(&mut self, _context: &mut Context, _args: &[Value]) -> gml::Result<Value> {
        // Expected arg count: 0
        unimplemented!("Called unimplemented kernel function display_get_width")
    }

    pub fn display_get_height(&mut self, _context: &mut Context, _args: &[Value]) -> gml::Result<Value> {
        // Expected arg count: 0
        unimplemented!("Called unimplemented kernel function display_get_height")
    }

    pub fn display_get_colordepth(&mut self, _context: &mut Context, _args: &[Value]) -> gml::Result<Value> {
        // Expected arg count: 0
        unimplemented!("Called unimplemented kernel function display_get_colordepth")
    }

    pub fn display_get_frequency(&mut self, _context: &mut Context, _args: &[Value]) -> gml::Result<Value> {
        // Expected arg count: 0
        unimplemented!("Called unimplemented kernel function display_get_frequency")
    }

    pub fn display_set_size(&mut self, _context: &mut Context, _args: &[Value]) -> gml::Result<Value> {
        // Expected arg count: 2
        unimplemented!("Called unimplemented kernel function display_set_size")
    }

    pub fn display_set_colordepth(&mut self, _context: &mut Context, _args: &[Value]) -> gml::Result<Value> {
        // Expected arg count: 1
        unimplemented!("Called unimplemented kernel function display_set_colordepth")
    }

    pub fn display_set_frequency(&mut self, _context: &mut Context, _args: &[Value]) -> gml::Result<Value> {
        // Expected arg count: 1
        unimplemented!("Called unimplemented kernel function display_set_frequency")
    }

    pub fn display_set_all(&mut self, _context: &mut Context, _args: &[Value]) -> gml::Result<Value> {
        // Expected arg count: 4
        unimplemented!("Called unimplemented kernel function display_set_all")
    }

    pub fn display_test_all(&mut self, _context: &mut Context, _args: &[Value]) -> gml::Result<Value> {
        // Expected arg count: 4
        unimplemented!("Called unimplemented kernel function display_test_all")
    }

    pub fn display_reset(&mut self, _context: &mut Context, _args: &[Value]) -> gml::Result<Value> {
        unimplemented!("Called unimplemented kernel function display_reset")
    }

    pub fn display_mouse_get_x(&mut self, _context: &mut Context, _args: &[Value]) -> gml::Result<Value> {
        // Expected arg count: 0
        unimplemented!("Called unimplemented kernel function display_mouse_get_x")
    }

    pub fn display_mouse_get_y(&mut self, _context: &mut Context, _args: &[Value]) -> gml::Result<Value> {
        // Expected arg count: 0
        unimplemented!("Called unimplemented kernel function display_mouse_get_y")
    }

    pub fn display_mouse_set(&mut self, _context: &mut Context, _args: &[Value]) -> gml::Result<Value> {
        // Expected arg count: 2
        unimplemented!("Called unimplemented kernel function display_mouse_set")
    }

    pub fn window_set_visible(&mut self, _context: &mut Context, args: &[Value]) -> gml::Result<Value> {
        let visible = expect_args!(args, [any])?;
        self.window.set_visible(visible.is_truthy());
        Ok(Default::default())
    }

    pub fn window_get_visible(&mut self, _context: &mut Context, args: &[Value]) -> gml::Result<Value> {
        expect_args!(args, [])?;
        Ok(self.window.get_visible().into())
    }

    pub fn window_set_fullscreen(&mut self, _context: &mut Context, _args: &[Value]) -> gml::Result<Value> {
        // Expected arg count: 1
        unimplemented!("Called unimplemented kernel function window_set_fullscreen")
    }

    pub fn window_get_fullscreen(&mut self, _context: &mut Context, _args: &[Value]) -> gml::Result<Value> {
        // Expected arg count: 0
        unimplemented!("Called unimplemented kernel function window_get_fullscreen")
    }

    pub fn window_set_showborder(&mut self, _context: &mut Context, _args: &[Value]) -> gml::Result<Value> {
        // Expected arg count: 1
        unimplemented!("Called unimplemented kernel function window_set_showborder")
    }

    pub fn window_get_showborder(&mut self, _context: &mut Context, _args: &[Value]) -> gml::Result<Value> {
        // Expected arg count: 0
        unimplemented!("Called unimplemented kernel function window_get_showborder")
    }

    pub fn window_set_showicons(&mut self, _context: &mut Context, _args: &[Value]) -> gml::Result<Value> {
        // Expected arg count: 1
        unimplemented!("Called unimplemented kernel function window_set_showicons")
    }

    pub fn window_get_showicons(&mut self, _context: &mut Context, _args: &[Value]) -> gml::Result<Value> {
        // Expected arg count: 0
        unimplemented!("Called unimplemented kernel function window_get_showicons")
    }

    pub fn window_set_stayontop(&mut self, _context: &mut Context, _args: &[Value]) -> gml::Result<Value> {
        // Expected arg count: 1
        unimplemented!("Called unimplemented kernel function window_set_stayontop")
    }

    pub fn window_get_stayontop(&mut self, _context: &mut Context, _args: &[Value]) -> gml::Result<Value> {
        // Expected arg count: 0
        unimplemented!("Called unimplemented kernel function window_get_stayontop")
    }

    pub fn window_set_sizeable(&mut self, _context: &mut Context, _args: &[Value]) -> gml::Result<Value> {
        // Expected arg count: 1
        unimplemented!("Called unimplemented kernel function window_set_sizeable")
    }

    pub fn window_get_sizeable(&mut self, _context: &mut Context, _args: &[Value]) -> gml::Result<Value> {
        // Expected arg count: 0
        unimplemented!("Called unimplemented kernel function window_get_sizeable")
    }

    pub fn window_set_caption(&mut self, _context: &mut Context, args: &[Value]) -> gml::Result<Value> {
        let caption = expect_args!(args, [string])?;
        self.window.set_title(caption.as_ref());
        Ok(Default::default())
    }

    pub fn window_get_caption(&mut self, _context: &mut Context, args: &[Value]) -> gml::Result<Value> {
        expect_args!(args, [])?;
        Ok(self.window.get_title().to_owned().into())
    }

    pub fn window_set_cursor(&mut self, _context: &mut Context, _args: &[Value]) -> gml::Result<Value> {
        // Expected arg count: 1
        unimplemented!("Called unimplemented kernel function window_set_cursor")
    }

    pub fn window_get_cursor(&mut self, _context: &mut Context, _args: &[Value]) -> gml::Result<Value> {
        // Expected arg count: 0
        unimplemented!("Called unimplemented kernel function window_get_cursor")
    }

    pub fn window_set_color(&mut self, _context: &mut Context, _args: &[Value]) -> gml::Result<Value> {
        // Expected arg count: 1
        unimplemented!("Called unimplemented kernel function window_set_color")
    }

    pub fn window_get_color(&mut self, _context: &mut Context, _args: &[Value]) -> gml::Result<Value> {
        // Expected arg count: 0
        unimplemented!("Called unimplemented kernel function window_get_color")
    }

    pub fn window_set_position(&mut self, _context: &mut Context, _args: &[Value]) -> gml::Result<Value> {
        // Expected arg count: 2
        unimplemented!("Called unimplemented kernel function window_set_position")
    }

    pub fn window_set_size(&mut self, _context: &mut Context, args: &[Value]) -> gml::Result<Value> {
        let (width, height) = expect_args!(args, [int, int])?;
        self.window.resize(width as _, height as _);
        Ok(Default::default())
    }

    pub fn window_set_rectangle(&mut self, _context: &mut Context, _args: &[Value]) -> gml::Result<Value> {
        // Expected arg count: 4
        unimplemented!("Called unimplemented kernel function window_set_rectangle")
    }

    pub fn window_center(&mut self, _context: &mut Context, _args: &[Value]) -> gml::Result<Value> {
        // Expected arg count: 0
        unimplemented!("Called unimplemented kernel function window_center")
    }

    pub fn window_default(&mut self, _context: &mut Context, _args: &[Value]) -> gml::Result<Value> {
        // Expected arg count: 0
        unimplemented!("Called unimplemented kernel function window_default")
    }

    pub fn window_get_x(&mut self, _context: &mut Context, _args: &[Value]) -> gml::Result<Value> {
        Ok(self.window.get_pos().0.into())
    }

    pub fn window_get_y(&mut self, _context: &mut Context, _args: &[Value]) -> gml::Result<Value> {
        Ok(self.window.get_pos().1.into())
    }

    pub fn window_get_width(&mut self, _context: &mut Context, _args: &[Value]) -> gml::Result<Value> {
        Ok(self.window.get_inner_size().0.into())
    }

    pub fn window_get_height(&mut self, _context: &mut Context, _args: &[Value]) -> gml::Result<Value> {
        Ok(self.window.get_inner_size().1.into())
    }

    pub fn window_set_region_size(&mut self, _context: &mut Context, _args: &[Value]) -> gml::Result<Value> {
        // Expected arg count: 3
        unimplemented!("Called unimplemented kernel function window_set_region_size")
    }

    pub fn window_get_region_width(&mut self, _context: &mut Context, _args: &[Value]) -> gml::Result<Value> {
        // Expected arg count: 0
        unimplemented!("Called unimplemented kernel function window_get_region_width")
    }

    pub fn window_get_region_height(&mut self, _context: &mut Context, _args: &[Value]) -> gml::Result<Value> {
        // Expected arg count: 0
        unimplemented!("Called unimplemented kernel function window_get_region_height")
    }

    pub fn window_set_region_scale(&mut self, _context: &mut Context, _args: &[Value]) -> gml::Result<Value> {
        // Expected arg count: 2
        unimplemented!("Called unimplemented kernel function window_set_region_scale")
    }

    pub fn window_get_region_scale(&mut self, _context: &mut Context, _args: &[Value]) -> gml::Result<Value> {
        // Expected arg count: 0
        unimplemented!("Called unimplemented kernel function window_get_region_scale")
    }

    pub fn window_mouse_get_x(&mut self, _context: &mut Context, _args: &[Value]) -> gml::Result<Value> {
        Ok(self.input_manager.mouse_get_location().0.into())
    }

    pub fn window_mouse_get_y(&mut self, _context: &mut Context, _args: &[Value]) -> gml::Result<Value> {
        Ok(self.input_manager.mouse_get_location().1.into())
    }

    pub fn window_mouse_set(&mut self, _context: &mut Context, _args: &[Value]) -> gml::Result<Value> {
        // Expected arg count: 2
        unimplemented!("Called unimplemented kernel function window_mouse_set")
    }

    pub fn window_view_mouse_get_x(&mut self, _context: &mut Context, _args: &[Value]) -> gml::Result<Value> {
        // Expected arg count: 1
        unimplemented!("Called unimplemented kernel function window_view_mouse_get_x")
    }

    pub fn window_view_mouse_get_y(&mut self, _context: &mut Context, _args: &[Value]) -> gml::Result<Value> {
        // Expected arg count: 1
        unimplemented!("Called unimplemented kernel function window_view_mouse_get_y")
    }

    pub fn window_view_mouse_set(&mut self, _context: &mut Context, _args: &[Value]) -> gml::Result<Value> {
        // Expected arg count: 3
        unimplemented!("Called unimplemented kernel function window_view_mouse_set")
    }

    pub fn window_views_mouse_get_x(&mut self, _context: &mut Context, _args: &[Value]) -> gml::Result<Value> {
        // Expected arg count: 0
        unimplemented!("Called unimplemented kernel function window_views_mouse_get_x")
    }

    pub fn window_views_mouse_get_y(&mut self, _context: &mut Context, _args: &[Value]) -> gml::Result<Value> {
        // Expected arg count: 0
        unimplemented!("Called unimplemented kernel function window_views_mouse_get_y")
    }

    pub fn window_views_mouse_set(&mut self, _context: &mut Context, _args: &[Value]) -> gml::Result<Value> {
        // Expected arg count: 2
        unimplemented!("Called unimplemented kernel function window_views_mouse_set")
    }

    pub fn set_synchronization(&mut self, _context: &mut Context, args: &[Value]) -> gml::Result<Value> {
        let synchro = expect_args!(args, [any])?;
        self.renderer.set_vsync(synchro.is_truthy());
        Ok(Default::default())
    }

    pub fn set_automatic_draw(&mut self, _context: &mut Context, args: &[Value]) -> gml::Result<Value> {
        let auto_draw = expect_args!(args, [any])?;
        self.auto_draw = auto_draw.is_truthy();
        Ok(Default::default())
    }

    pub fn screen_redraw(&mut self, _context: &mut Context, _args: &[Value]) -> gml::Result<Value> {
        self.draw()?;
        Ok(Default::default())
    }

    pub fn screen_refresh(&mut self, _context: &mut Context, _args: &[Value]) -> gml::Result<Value> {
        let (width, height) = self.window.get_inner_size();
        self.renderer.present(width, height, self.scaling);
        Ok(Default::default())
    }

    pub fn screen_wait_vsync(&mut self, _context: &mut Context, _args: &[Value]) -> gml::Result<Value> {
        self.renderer.wait_vsync();
        Ok(Default::default())
    }

    pub fn screen_save(&mut self, _context: &mut Context, args: &[Value]) -> gml::Result<Value> {
        let fname = expect_args!(args, [string])?;
        self.renderer.flush_queue();
        let (width, height) = (self.unscaled_width, self.unscaled_height);
        let rgba = self.renderer.get_pixels(0, 0, width as _, height as _);
        match file::save_image(fname.as_ref(), width, height, rgba) {
            Ok(()) => Ok(Default::default()),
            Err(e) => Err(gml::Error::FunctionError("screen_save".into(), e.into())),
        }
    }

    pub fn screen_save_part(&mut self, _context: &mut Context, args: &[Value]) -> gml::Result<Value> {
        let (fname, x, y, w, h) = expect_args!(args, [string, int, int, int, int])?;
        let x = x.max(0);
        let y = y.max(0);
        let w = w.min(self.unscaled_width as i32 - x);
        let h = h.min(self.unscaled_height as i32 - y);
        self.renderer.flush_queue();
        let rgba = self.renderer.get_pixels(x, y, w, h);
        match file::save_image(fname.as_ref(), w as _, h as _, rgba) {
            Ok(()) => Ok(Default::default()),
            Err(e) => Err(gml::Error::FunctionError("screen_save_part".into(), e.into())),
        }
    }

    pub fn draw_getpixel(&mut self, _context: &mut Context, args: &[Value]) -> gml::Result<Value> {
        let (x, y) = expect_args!(args, [int, int])?;
        self.renderer.flush_queue();
        let data = self.renderer.get_pixels(x, y, 1, 1);
        Ok(u32::from_le_bytes([data[0], data[1], data[2], 0]).into())
    }

    pub fn draw_set_color(&mut self, _context: &mut Context, args: &[Value]) -> gml::Result<Value> {
        let col = expect_args!(args, [int])?;
        self.draw_colour = (col as u32).into();
        Ok(Default::default())
    }

    pub fn draw_set_alpha(&mut self, _context: &mut Context, args: &[Value]) -> gml::Result<Value> {
        self.draw_alpha = expect_args!(args, [real])?;
        Ok(Default::default())
    }

    pub fn draw_get_color(&mut self, _context: &mut Context, args: &[Value]) -> gml::Result<Value> {
        expect_args!(args, [])?;
        Ok(u32::from(self.draw_colour).into())
    }

    pub fn draw_get_alpha(&mut self, _context: &mut Context, args: &[Value]) -> gml::Result<Value> {
        expect_args!(args, [])?;
        Ok(self.draw_alpha.into())
    }

    pub fn make_color(&mut self, _context: &mut Context, args: &[Value]) -> gml::Result<Value> {
        expect_args!(args, [int, int, int]).map(|(r, g, b)| r + (g * 256) + (b * 256 * 256)).map(Value::from)
    }

    pub fn make_color_rgb(&mut self, _context: &mut Context, args: &[Value]) -> gml::Result<Value> {
        expect_args!(args, [int, int, int]).map(|(r, g, b)| r + (g * 256) + (b * 256 * 256)).map(Value::from)
    }

    pub fn make_color_hsv(&mut self, _context: &mut Context, args: &[Value]) -> gml::Result<Value> {
        let (h, s, v) = expect_args!(args, [real, real, real])?;
        let h = h * Real::from(360.0) / Real::from(255.0);
        let s = s / Real::from(255.0);
        let v = v / Real::from(255.0);
        let chroma = v * s;
        let hprime = (h / Real::from(60.0)) % Real::from(6.0);
        let x = chroma * (Real::from(1.0) - ((hprime % Real::from(2.0)) - Real::from(1.0)).abs());
        let m = v - chroma;

        let (r, g, b) = match hprime.floor().into_inner() as i32 {
            0 => (chroma, x, Real::from(0.0)),
            1 => (x, chroma, Real::from(0.0)),
            2 => (Real::from(0.0), chroma, x),
            3 => (Real::from(0.0), x, chroma),
            4 => (x, Real::from(0.0), chroma),
            5 => (chroma, Real::from(0.0), x),
            _ => (Real::from(0.0), Real::from(0.0), Real::from(0.0)),
        };

        let out_r = ((r + m) * Real::from(255.0)).round();
        let out_g = ((g + m) * Real::from(255.0)).round();
        let out_b = ((b + m) * Real::from(255.0)).round();
        Ok((out_r | (out_g << 8) | (out_b << 16)).into())
    }

    pub fn color_get_red(&mut self, _context: &mut Context, args: &[Value]) -> gml::Result<Value> {
        expect_args!(args, [int]).map(|c| c % 256).map(Value::from)
    }

    pub fn color_get_green(&mut self, _context: &mut Context, args: &[Value]) -> gml::Result<Value> {
        expect_args!(args, [int]).map(|c| (c / 256) % 256).map(Value::from)
    }

    pub fn color_get_blue(&mut self, _context: &mut Context, args: &[Value]) -> gml::Result<Value> {
        expect_args!(args, [int]).map(|c| (c / 256 / 256) % 256).map(Value::from)
    }

    pub fn color_get_hue(&mut self, _context: &mut Context, _args: &[Value]) -> gml::Result<Value> {
        // Expected arg count: 1
        unimplemented!("Called unimplemented kernel function color_get_hue")
    }

    pub fn color_get_saturation(&mut self, _context: &mut Context, _args: &[Value]) -> gml::Result<Value> {
        // Expected arg count: 1
        unimplemented!("Called unimplemented kernel function color_get_saturation")
    }

    pub fn color_get_value(&mut self, _context: &mut Context, _args: &[Value]) -> gml::Result<Value> {
        // Expected arg count: 1
        unimplemented!("Called unimplemented kernel function color_get_value")
    }

    pub fn merge_color(&mut self, _context: &mut Context, args: &[Value]) -> gml::Result<Value> {
        let (c1, c2, amount) = expect_args!(args, [int, int, real])?;
        let r = Real::from(c1 & 255) * (Real::from(1) - amount) + Real::from(c2 & 255) * amount;
        let g = Real::from((c1 >> 8) & 255) * (Real::from(1) - amount) + Real::from((c2 >> 8) & 255) * amount;
        let b = Real::from((c1 >> 16) & 255) * (Real::from(1) - amount) + Real::from((c2 >> 16) & 255) * amount;
        Ok(Value::from((r.round() & 255) + ((g.round() & 255) << 8) + ((b.round() & 255) << 16)))
    }

    pub fn draw_set_blend_mode(&mut self, _context: &mut Context, args: &[Value]) -> gml::Result<Value> {
        let mode = expect_args!(args, [int])?;
        let (src, dest) = match mode {
            1 => (BlendType::SrcAlpha, BlendType::One),          // bm_add
            2 => (BlendType::SrcAlpha, BlendType::InvSrcColour), // bm_subtract
            3 => (BlendType::Zero, BlendType::InvSrcColour),     // bm_max
            _ => (BlendType::SrcAlpha, BlendType::InvSrcAlpha),  // bm_normal
        };
        self.renderer.set_blend_mode(src, dest);
        Ok(Default::default())
    }

    pub fn draw_set_blend_mode_ext(&mut self, _context: &mut Context, args: &[Value]) -> gml::Result<Value> {
        let (src, dest) = expect_args!(args, [int, int])?;
        let int_to_blend_type = |i| match i {
            2 => BlendType::One,
            3 => BlendType::SrcColour,
            4 => BlendType::InvSrcColour,
            5 => BlendType::SrcAlpha,
            6 => BlendType::InvSrcAlpha,
            7 => BlendType::DestAlpha,
            8 => BlendType::InvDestAlpha,
            9 => BlendType::DestColour,
            10 => BlendType::InvDestColour,
            11 => BlendType::SrcAlphaSaturate,
            _ => BlendType::Zero,
        };
        let src = int_to_blend_type(src);
        let dest = int_to_blend_type(dest);
        self.renderer.set_blend_mode(src, dest);
        Ok(Default::default())
    }

    pub fn draw_clear(&mut self, _context: &mut Context, args: &[Value]) -> gml::Result<Value> {
        let col = expect_args!(args, [int])?;
        self.renderer.clear_view((col as u32).into(), 1.0);
        Ok(Default::default())
    }

    pub fn draw_clear_alpha(&mut self, _context: &mut Context, args: &[Value]) -> gml::Result<Value> {
        let (col, alpha) = expect_args!(args, [int, real])?;
        self.renderer.clear_view((col as u32).into(), alpha.into());
        Ok(Default::default())
    }

    pub fn draw_point(&mut self, _context: &mut Context, args: &[Value]) -> gml::Result<Value> {
        let (x, y) = expect_args!(args, [real, real])?;
        self.renderer.draw_point(x.into(), y.into(), u32::from(self.draw_colour) as _, self.draw_alpha.into());
        Ok(Default::default())
    }

    pub fn draw_line(&mut self, _context: &mut Context, args: &[Value]) -> gml::Result<Value> {
        let (x1, y1, x2, y2) = expect_args!(args, [real, real, real, real])?;
        self.renderer.draw_line(
            x1.into(),
            y1.into(),
            x2.into(),
            y2.into(),
            None,
            u32::from(self.draw_colour) as _,
            u32::from(self.draw_colour) as _,
            self.draw_alpha.into(),
        );
        Ok(Default::default())
    }

    pub fn draw_line_width(&mut self, _context: &mut Context, args: &[Value]) -> gml::Result<Value> {
        let (x1, y1, x2, y2, w) = expect_args!(args, [real, real, real, real, real])?;
        self.renderer.draw_line(
            x1.into(),
            y1.into(),
            x2.into(),
            y2.into(),
            Some(w.into()),
            u32::from(self.draw_colour) as _,
            u32::from(self.draw_colour) as _,
            self.draw_alpha.into(),
        );
        Ok(Default::default())
    }

    pub fn draw_rectangle(&mut self, _context: &mut Context, args: &[Value]) -> gml::Result<Value> {
        let (x1, y1, x2, y2, outline) = expect_args!(args, [real, real, real, real, any])?;
        if outline.is_truthy() {
            self.renderer.draw_rectangle_outline(
                x1.into(),
                y1.into(),
                x2.into(),
                y2.into(),
                u32::from(self.draw_colour) as _,
                self.draw_alpha.into(),
            );
        } else {
            self.renderer.draw_rectangle(
                x1.into(),
                y1.into(),
                x2.into(),
                y2.into(),
                u32::from(self.draw_colour) as _,
                self.draw_alpha.into(),
            );
        }
        Ok(Default::default())
    }

    pub fn draw_roundrect(&mut self, _context: &mut Context, args: &[Value]) -> gml::Result<Value> {
        let (x1, y1, x2, y2, outline) = expect_args!(args, [real, real, real, real, any])?;
        self.renderer.draw_roundrect(
            x1.into(),
            y1.into(),
            x2.into(),
            y2.into(),
            u32::from(self.draw_colour) as _,
            u32::from(self.draw_colour) as _,
            self.draw_alpha.into(),
            outline.is_truthy(),
        );
        Ok(Default::default())
    }

    pub fn draw_triangle(&mut self, _context: &mut Context, args: &[Value]) -> gml::Result<Value> {
        let (x1, y1, x2, y2, x3, y3, outline) = expect_args!(args, [real, real, real, real, real, real, any])?;
        self.renderer.draw_triangle(
            x1.into(),
            y1.into(),
            x2.into(),
            y2.into(),
            x3.into(),
            y3.into(),
            u32::from(self.draw_colour) as _,
            u32::from(self.draw_colour) as _,
            u32::from(self.draw_colour) as _,
            self.draw_alpha.into(),
            outline.is_truthy(),
        );
        Ok(Default::default())
    }

    pub fn draw_circle(&mut self, _context: &mut Context, args: &[Value]) -> gml::Result<Value> {
        let (x, y, radius, outline) = expect_args!(args, [real, real, real, any])?;
        self.renderer.draw_ellipse(
            x.into(),
            y.into(),
            radius.into(),
            radius.into(),
            u32::from(self.draw_colour) as _,
            u32::from(self.draw_colour) as _,
            self.draw_alpha.into(),
            outline.is_truthy(),
        );
        Ok(Default::default())
    }

    pub fn draw_ellipse(&mut self, _context: &mut Context, args: &[Value]) -> gml::Result<Value> {
        let (x1, y1, x2, y2, outline) = expect_args!(args, [real, real, real, real, any])?;
        let xcenter = (x1 + x2) / 2.into();
        let ycenter = (y1 + y2) / 2.into();
        let rad_x = (xcenter - x1).abs();
        let rad_y = (ycenter - y1).abs();
        self.renderer.draw_ellipse(
            xcenter.into(),
            ycenter.into(),
            rad_x.into(),
            rad_y.into(),
            u32::from(self.draw_colour) as _,
            u32::from(self.draw_colour) as _,
            self.draw_alpha.into(),
            outline.is_truthy(),
        );
        Ok(Default::default())
    }

    pub fn draw_arrow(&mut self, _context: &mut Context, _args: &[Value]) -> gml::Result<Value> {
        // Expected arg count: 5
        unimplemented!("Called unimplemented kernel function draw_arrow")
    }

    pub fn draw_button(&mut self, _context: &mut Context, _args: &[Value]) -> gml::Result<Value> {
        // Expected arg count: 5
        unimplemented!("Called unimplemented kernel function draw_button")
    }

    pub fn draw_healthbar(&mut self, _context: &mut Context, _args: &[Value]) -> gml::Result<Value> {
        // Expected arg count: 11
        unimplemented!("Called unimplemented kernel function draw_healthbar")
    }

    pub fn draw_path(&mut self, _context: &mut Context, _args: &[Value]) -> gml::Result<Value> {
        // Expected arg count: 4
        unimplemented!("Called unimplemented kernel function draw_path")
    }

    pub fn draw_point_color(&mut self, _context: &mut Context, args: &[Value]) -> gml::Result<Value> {
        let (x, y, col) = expect_args!(args, [real, real, int])?;
        self.renderer.draw_point(x.into(), y.into(), col, self.draw_alpha.into());
        Ok(Default::default())
    }

    pub fn draw_line_color(&mut self, _context: &mut Context, args: &[Value]) -> gml::Result<Value> {
        let (x1, y1, x2, y2, c1, c2) = expect_args!(args, [real, real, real, real, int, int])?;
        self.renderer.draw_line(x1.into(), y1.into(), x2.into(), y2.into(), None, c1, c2, self.draw_alpha.into());
        Ok(Default::default())
    }

    pub fn draw_line_width_color(&mut self, _context: &mut Context, args: &[Value]) -> gml::Result<Value> {
        let (x1, y1, x2, y2, w, c1, c2) = expect_args!(args, [real, real, real, real, real, int, int])?;
        self.renderer.draw_line(
            x1.into(),
            y1.into(),
            x2.into(),
            y2.into(),
            Some(w.into()),
            c1,
            c2,
            self.draw_alpha.into(),
        );
        Ok(Default::default())
    }

    pub fn draw_rectangle_color(&mut self, _context: &mut Context, args: &[Value]) -> gml::Result<Value> {
        let (x1, y1, x2, y2, c1, c2, c3, c4, outline) =
            expect_args!(args, [real, real, real, real, int, int, int, int, any])?;
        self.renderer.draw_rectangle_gradient(
            x1.into(),
            y1.into(),
            x2.into(),
            y2.into(),
            c1,
            c2,
            c3,
            c4,
            self.draw_alpha.into(),
            outline.is_truthy(),
        );
        Ok(Default::default())
    }

    pub fn draw_roundrect_color(&mut self, _context: &mut Context, args: &[Value]) -> gml::Result<Value> {
        let (x1, y1, x2, y2, col1, col2, outline) = expect_args!(args, [real, real, real, real, int, int, any])?;
        self.renderer.draw_roundrect(
            x1.into(),
            y1.into(),
            x2.into(),
            y2.into(),
            col1,
            col2,
            self.draw_alpha.into(),
            outline.is_truthy(),
        );
        Ok(Default::default())
    }

    pub fn draw_triangle_color(&mut self, _context: &mut Context, args: &[Value]) -> gml::Result<Value> {
        let (x1, y1, x2, y2, x3, y3, c1, c2, c3, outline) =
            expect_args!(args, [real, real, real, real, real, real, int, int, int, any])?;
        self.renderer.draw_triangle(
            x1.into(),
            y1.into(),
            x2.into(),
            y2.into(),
            x3.into(),
            y3.into(),
            c1,
            c2,
            c3,
            self.draw_alpha.into(),
            outline.is_truthy(),
        );
        Ok(Default::default())
    }

    pub fn draw_circle_color(&mut self, _context: &mut Context, args: &[Value]) -> gml::Result<Value> {
        let (x, y, radius, col1, col2, outline) = expect_args!(args, [real, real, real, int, int, any])?;
        self.renderer.draw_ellipse(
            x.into(),
            y.into(),
            radius.into(),
            radius.into(),
            col1,
            col2,
            self.draw_alpha.into(),
            outline.is_truthy(),
        );
        Ok(Default::default())
    }

    pub fn draw_ellipse_color(&mut self, _context: &mut Context, args: &[Value]) -> gml::Result<Value> {
        let (x1, y1, x2, y2, col1, col2, outline) = expect_args!(args, [real, real, real, real, int, int, any])?;
        let xcenter = (x1 + x2) / 2.into();
        let ycenter = (y1 + y2) / 2.into();
        let rad_x = (xcenter - x1).abs();
        let rad_y = (ycenter - y1).abs();
        self.renderer.draw_ellipse(
            xcenter.into(),
            ycenter.into(),
            rad_x.into(),
            rad_y.into(),
            col1,
            col2,
            self.draw_alpha.into(),
            outline.is_truthy(),
        );
        Ok(Default::default())
    }

    pub fn draw_set_circle_precision(&mut self, _context: &mut Context, args: &[Value]) -> gml::Result<Value> {
        let prec = expect_args!(args, [int])?;
        self.renderer.set_circle_precision(prec);
        Ok(Default::default())
    }

    pub fn draw_primitive_begin(&mut self, _context: &mut Context, args: &[Value]) -> gml::Result<Value> {
        let kind = expect_args!(args, [int])?;
        self.renderer.reset_primitive_2d(kind.into(), None);
        Ok(Default::default())
    }

    pub fn draw_primitive_begin_texture(&mut self, _context: &mut Context, args: &[Value]) -> gml::Result<Value> {
        let (kind, texture) = expect_args!(args, [int, int])?;
        self.renderer.reset_primitive_2d(kind.into(), self.renderer.get_texture_from_id(texture as _).copied());
        Ok(Default::default())
    }

    pub fn draw_primitive_end(&mut self, _context: &mut Context, _args: &[Value]) -> gml::Result<Value> {
        self.renderer.draw_primitive_2d();
        Ok(Default::default())
    }

    pub fn draw_vertex(&mut self, _context: &mut Context, args: &[Value]) -> gml::Result<Value> {
        let (x, y) = expect_args!(args, [real, real])?;
        self.renderer.vertex_2d(x.into(), y.into(), 0.0, 0.0, u32::from(self.draw_colour) as _, self.draw_alpha.into());
        Ok(Default::default())
    }

    pub fn draw_vertex_color(&mut self, _context: &mut Context, args: &[Value]) -> gml::Result<Value> {
        let (x, y, col, alpha) = expect_args!(args, [real, real, int, real])?;
        self.renderer.vertex_2d(x.into(), y.into(), 0.0, 0.0, col, alpha.into());
        Ok(Default::default())
    }

    pub fn draw_vertex_texture(&mut self, _context: &mut Context, args: &[Value]) -> gml::Result<Value> {
        let (x, y, xtex, ytex) = expect_args!(args, [real, real, real, real])?;
        self.renderer.vertex_2d(
            x.into(),
            y.into(),
            xtex.into(),
            ytex.into(),
            u32::from(self.draw_colour) as _,
            self.draw_alpha.into(),
        );
        Ok(Default::default())
    }

    pub fn draw_vertex_texture_color(&mut self, _context: &mut Context, args: &[Value]) -> gml::Result<Value> {
        let (x, y, xtex, ytex, col, alpha) = expect_args!(args, [real, real, real, real, int, real])?;
        self.renderer.vertex_2d(x.into(), y.into(), xtex.into(), ytex.into(), col, alpha.into());
        Ok(Default::default())
    }

    pub fn sprite_get_texture(&mut self, _context: &mut Context, args: &[Value]) -> gml::Result<Value> {
        let (sprite_index, image_index) = expect_args!(args, [int, int])?;
        if let Some(sprite) = self.assets.sprites.get_asset(sprite_index) {
            if let Some(atlas_ref) = sprite.frames.get(image_index as usize % sprite.frames.len()).map(|x| &x.atlas_ref)
            {
                Ok(self.renderer.get_texture_id(atlas_ref).into())
            } else {
                Ok((-1).into())
            }
        } else {
            Err(gml::Error::NonexistentAsset(asset::Type::Sprite, sprite_index))
        }
    }

    pub fn background_get_texture(&mut self, _context: &mut Context, args: &[Value]) -> gml::Result<Value> {
        let bg_index = expect_args!(args, [int])?;
        if let Some(background) = self.assets.backgrounds.get_asset(bg_index) {
            if let Some(atlas_ref) = &background.atlas_ref {
                Ok(self.renderer.get_texture_id(atlas_ref).into())
            } else {
                Ok((-1).into())
            }
        } else {
            Err(gml::Error::NonexistentAsset(asset::Type::Background, bg_index))
        }
    }

    pub fn texture_exists(&mut self, _context: &mut Context, _args: &[Value]) -> gml::Result<Value> {
        // Expected arg count: 1
        unimplemented!("Called unimplemented kernel function texture_exists")
    }

    pub fn texture_set_interpolation(&mut self, _context: &mut Context, args: &[Value]) -> gml::Result<Value> {
        let lerping = expect_args!(args, [any])?;
        self.renderer.set_pixel_interpolation(lerping.is_truthy());
        Ok(Default::default())
    }

    pub fn texture_set_blending(&mut self, _context: &mut Context, _args: &[Value]) -> gml::Result<Value> {
        // Expected arg count: 1
        unimplemented!("Called unimplemented kernel function texture_set_blending")
    }

    pub fn texture_set_repeat(&mut self, _context: &mut Context, args: &[Value]) -> gml::Result<Value> {
        let repeat = expect_args!(args, [any])?;
        self.renderer.set_texture_repeat(repeat.is_truthy());
        Ok(Default::default())
    }

    pub fn texture_get_width(&mut self, _context: &mut Context, _args: &[Value]) -> gml::Result<Value> {
        // we don't pad textures to po2
        Ok(1.into())
    }

    pub fn texture_get_height(&mut self, _context: &mut Context, _args: &[Value]) -> gml::Result<Value> {
        // see texture_get_width
        Ok(1.into())
    }

    pub fn texture_preload(&mut self, _context: &mut Context, _args: &[Value]) -> gml::Result<Value> {
        // Expected arg count: 1
        unimplemented!("Called unimplemented kernel function texture_preload")
    }

    pub fn texture_set_priority(&mut self, _context: &mut Context, _args: &[Value]) -> gml::Result<Value> {
        // Expected arg count: 2
        unimplemented!("Called unimplemented kernel function texture_set_priority")
    }

    pub fn draw_set_font(&mut self, _context: &mut Context, args: &[Value]) -> gml::Result<Value> {
        let font_id = expect_args!(args, [int])?;
        if self.draw_font_id != font_id {
            self.draw_font = self.assets.fonts.get_asset(font_id).map(|x| x.as_ref().clone());
            self.draw_font_id = font_id;
        }
        Ok(Default::default())
    }

    pub fn draw_set_halign(&mut self, _context: &mut Context, args: &[Value]) -> gml::Result<Value> {
        self.draw_halign = match expect_args!(args, [int])? {
            1 => draw::Halign::Middle,
            2 => draw::Halign::Right,
            0 | _ => draw::Halign::Left,
        };
        Ok(Default::default())
    }

    pub fn draw_set_valign(&mut self, _context: &mut Context, args: &[Value]) -> gml::Result<Value> {
        self.draw_valign = match expect_args!(args, [int])? {
            0 => draw::Valign::Top,
            1 => draw::Valign::Middle,
            2 | _ => draw::Valign::Bottom,
        };
        Ok(Default::default())
    }

    pub fn string_width(&mut self, _context: &mut Context, args: &[Value]) -> gml::Result<Value> {
        let string = expect_args!(args, [string])?;
        let (width, _) = self.get_string_size(string.as_ref(), None, None);
        Ok(width.into())
    }

    pub fn string_height(&mut self, _context: &mut Context, args: &[Value]) -> gml::Result<Value> {
        let string = expect_args!(args, [string])?;
        let (_, height) = self.get_string_size(string.as_ref(), None, None);
        Ok(height.into())
    }

    pub fn string_width_ext(&mut self, _context: &mut Context, args: &[Value]) -> gml::Result<Value> {
        let (string, line_height, max_width) = expect_args!(args, [string, int, int])?;
        let (width, _) = self.get_string_size(
            string.as_ref(),
            if line_height < 0 { None } else { Some(line_height as _) },
            if max_width < 0 { None } else { Some(max_width as _) },
        );
        Ok(width.into())
    }

    pub fn string_height_ext(&mut self, _context: &mut Context, args: &[Value]) -> gml::Result<Value> {
        let (string, line_height, max_width) = expect_args!(args, [string, int, int])?;
        let (_, height) = self.get_string_size(
            string.as_ref(),
            if line_height < 0 { None } else { Some(line_height as _) },
            if max_width < 0 { None } else { Some(max_width as _) },
        );
        Ok(height.into())
    }

    pub fn draw_text(&mut self, _context: &mut Context, args: &[Value]) -> gml::Result<Value> {
        let (x, y, text) = expect_args!(args, [real, real, any])?;
        self.draw_string(x, y, &text.repr(), None, None, 1.into(), 1.into(), 0.into());
        Ok(Default::default())
    }

    pub fn draw_text_ext(&mut self, _context: &mut Context, args: &[Value]) -> gml::Result<Value> {
        let (x, y, text, line_height, max_width) = expect_args!(args, [real, real, any, int, int])?;
        let line_height = if line_height < 0 { None } else { Some(line_height as _) };
        let max_width = if max_width < 0 { None } else { Some(max_width as _) };

        self.draw_string(x, y, &text.repr(), line_height, max_width, 1.into(), 1.into(), 0.into());
        Ok(Default::default())
    }

    pub fn draw_text_transformed(&mut self, _context: &mut Context, args: &[Value]) -> gml::Result<Value> {
        let (x, y, text, xscale, yscale, angle) = expect_args!(args, [real, real, any, real, real, real])?;
        self.draw_string(x, y, &text.repr(), None, None, xscale, yscale, angle);
        Ok(Default::default())
    }

    pub fn draw_text_ext_transformed(&mut self, _context: &mut Context, args: &[Value]) -> gml::Result<Value> {
        let (x, y, text, line_height, max_width, xscale, yscale, angle) =
            expect_args!(args, [real, real, any, int, int, real, real, real])?;
        let line_height = if line_height < 0 { None } else { Some(line_height as _) };
        let max_width = if max_width < 0 { None } else { Some(max_width as _) };

        self.draw_string(x, y, &text.repr(), line_height, max_width, xscale, yscale, angle);
        Ok(Default::default())
    }

    pub fn draw_text_color(&mut self, _context: &mut Context, _args: &[Value]) -> gml::Result<Value> {
        // Expected arg count: 8
        unimplemented!("Called unimplemented kernel function draw_text_color")
    }

    pub fn draw_text_transformed_color(&mut self, _context: &mut Context, _args: &[Value]) -> gml::Result<Value> {
        // Expected arg count: 11
        unimplemented!("Called unimplemented kernel function draw_text_transformed_color")
    }

    pub fn draw_text_ext_color(&mut self, _context: &mut Context, _args: &[Value]) -> gml::Result<Value> {
        // Expected arg count: 10
        unimplemented!("Called unimplemented kernel function draw_text_ext_color")
    }

    pub fn draw_text_ext_transformed_color(&mut self, _context: &mut Context, _args: &[Value]) -> gml::Result<Value> {
        // Expected arg count: 13
        unimplemented!("Called unimplemented kernel function draw_text_ext_transformed_color")
    }

    pub fn draw_self(&mut self, context: &mut Context, args: &[Value]) -> gml::Result<Value> {
        expect_args!(args, [])?;
        let instance = self.instance_list.get(context.this);
        if let Some(sprite) = self.assets.sprites.get_asset(instance.sprite_index.get()) {
            let image_index = instance.image_index.get().floor().into_inner() as i32 % sprite.frames.len() as i32;
            if let Some(atlas_ref) = sprite.frames.get(image_index as usize).map(|x| &x.atlas_ref) {
                self.renderer.draw_sprite(
                    atlas_ref,
                    instance.x.get().into(),
                    instance.y.get().into(),
                    instance.image_xscale.get().into(),
                    instance.image_yscale.get().into(),
                    instance.image_angle.get().into(),
                    instance.image_blend.get(),
                    instance.image_alpha.get().into(),
                );
            }
            Ok(Default::default())
        } else {
            Err(gml::Error::NonexistentAsset(asset::Type::Sprite, instance.sprite_index.get()))
        }
    }

    pub fn draw_sprite(&mut self, context: &mut Context, args: &[Value]) -> gml::Result<Value> {
        let (sprite_index, image_index, x, y) = expect_args!(args, [int, real, real, real])?;
        let instance = self.instance_list.get(context.this);
        if let Some(sprite) = self.assets.sprites.get_asset(sprite_index) {
            let image_index = if image_index < Real::from(0.0) { instance.image_index.get() } else { image_index };
            if let Some(atlas_ref) =
                sprite.frames.get(image_index.floor().into_inner() as usize % sprite.frames.len()).map(|x| &x.atlas_ref)
            {
                self.renderer.draw_sprite(
                    atlas_ref,
                    x.into(),
                    y.into(),
                    instance.image_xscale.get().into(),
                    instance.image_yscale.get().into(),
                    instance.image_angle.get().into(),
                    instance.image_blend.get(),
                    instance.image_alpha.get().into(),
                );
            }
            Ok(Default::default())
        } else {
            Err(gml::Error::NonexistentAsset(asset::Type::Sprite, sprite_index))
        }
    }

    pub fn draw_sprite_pos(&mut self, _context: &mut Context, _args: &[Value]) -> gml::Result<Value> {
        // Expected arg count: 11
        unimplemented!("Called unimplemented kernel function draw_sprite_pos")
    }

    pub fn draw_sprite_ext(&mut self, context: &mut Context, args: &[Value]) -> gml::Result<Value> {
        let (sprite_index, image_index, x, y, xscale, yscale, angle, colour, alpha) =
            expect_args!(args, [int, real, real, real, real, real, real, int, real])?;
        if let Some(sprite) = self.assets.sprites.get_asset(sprite_index) {
            let image_index = if image_index < Real::from(0.0) {
                self.instance_list.get(context.this).image_index.get()
            } else {
                image_index
            };
            if let Some(atlas_ref) =
                sprite.frames.get(image_index.floor().into_inner() as usize % sprite.frames.len()).map(|x| &x.atlas_ref)
            {
                self.renderer.draw_sprite(
                    atlas_ref,
                    x.into(),
                    y.into(),
                    xscale.into(),
                    yscale.into(),
                    angle.into(),
                    colour,
                    alpha.into(),
                );
            }
            Ok(Default::default())
        } else {
            Err(gml::Error::NonexistentAsset(asset::Type::Sprite, sprite_index))
        }
    }

    pub fn draw_sprite_stretched(&mut self, context: &mut Context, args: &[Value]) -> gml::Result<Value> {
        let (sprite_index, image_index, x, y, w, h) = expect_args!(args, [any, any, any, any, any, any])?;
        let instance = self.instance_list.get(context.this);
        let args = [
            sprite_index,
            image_index,
            x,
            y,
            w,
            h,
            instance.image_blend.get().into(),
            instance.image_alpha.get().into(),
        ];
        self.draw_sprite_stretched_ext(context, &args)
    }

    pub fn draw_sprite_stretched_ext(&mut self, context: &mut Context, args: &[Value]) -> gml::Result<Value> {
        let (sprite_index, image_index, x, y, w, h, colour, alpha) =
            expect_args!(args, [int, real, real, real, real, real, int, real])?;
        if let Some(sprite) = self.assets.sprites.get_asset(sprite_index) {
            let image_index = if image_index < Real::from(0.0) {
                self.instance_list.get(context.this).image_index.get()
            } else {
                image_index
            };
            if let Some(atlas_ref) =
                sprite.frames.get(image_index.floor().into_inner() as usize % sprite.frames.len()).map(|x| &x.atlas_ref)
            {
                self.renderer.draw_sprite(
                    atlas_ref,
                    x.into(),
                    y.into(),
                    (w / sprite.width.into()).into(),
                    (h / sprite.height.into()).into(),
                    0.0,
                    colour,
                    alpha.into(),
                );
            }
            Ok(Default::default())
        } else {
            Err(gml::Error::NonexistentAsset(asset::Type::Sprite, sprite_index))
        }
    }

    pub fn draw_sprite_part(&mut self, context: &mut Context, args: &[Value]) -> gml::Result<Value> {
        let (sprite_index, image_index, left, top, width, height, x, y) =
            expect_args!(args, [any, any, any, any, any, any, any, any])?;
        self.draw_sprite_part_ext(context, &[
            sprite_index,
            image_index,
            left,
            top,
            width,
            height,
            x,
            y,
            1.into(),
            1.into(),
            0xFFFFFF.into(),
            1.into(),
        ])
    }

    pub fn draw_sprite_part_ext(&mut self, context: &mut Context, args: &[Value]) -> gml::Result<Value> {
        let (sprite_index, image_index, left, top, width, height, x, y, xscale, yscale, colour, alpha) =
            expect_args!(args, [int, real, real, real, real, real, real, real, real, real, int, real])?;
        if let Some(sprite) = self.assets.sprites.get_asset(sprite_index) {
            let image_index = if image_index < Real::from(0.0) {
                self.instance_list.get(context.this).image_index.get()
            } else {
                image_index
            };
            if let Some(atlas_ref) =
                sprite.frames.get(image_index.floor().into_inner() as usize % sprite.frames.len()).map(|x| &x.atlas_ref)
            {
                self.renderer.draw_sprite_partial(
                    atlas_ref,
                    left.into(),
                    top.into(),
                    width.into(),
                    height.into(),
                    x.into(),
                    y.into(),
                    xscale.into(),
                    yscale.into(),
                    0.0,
                    colour,
                    alpha.into(),
                );
            }
            Ok(Default::default())
        } else {
            Err(gml::Error::NonexistentAsset(asset::Type::Sprite, sprite_index))
        }
    }

    pub fn draw_sprite_general(&mut self, context: &mut Context, args: &[Value]) -> gml::Result<Value> {
        let (
            sprite_index,
            image_index,
            left,
            top,
            width,
            height,
            x,
            y,
            xscale,
            yscale,
            angle,
            col1,
            col2,
            col3,
            col4,
            alpha,
        ) = expect_args!(args, [
            int, real, real, real, real, real, real, real, real, real, real, int, int, int, int, real
        ])?;
        if let Some(sprite) = self.assets.sprites.get_asset(sprite_index) {
            let image_index = if image_index < Real::from(0.0) {
                self.instance_list.get(context.this).image_index.get()
            } else {
                image_index
            };
            if let Some(atlas_ref) =
                sprite.frames.get(image_index.floor().into_inner() as usize % sprite.frames.len()).map(|x| &x.atlas_ref)
            {
                self.renderer.draw_sprite_general(
                    atlas_ref,
                    left.into(),
                    top.into(),
                    width.into(),
                    height.into(),
                    x.into(),
                    y.into(),
                    xscale.into(),
                    yscale.into(),
                    angle.into(),
                    col1,
                    col2,
                    col3,
                    col4,
                    alpha.into(),
                );
            }
            Ok(Default::default())
        } else {
            Err(gml::Error::NonexistentAsset(asset::Type::Sprite, sprite_index))
        }
    }

    pub fn draw_sprite_tiled(&mut self, context: &mut Context, args: &[Value]) -> gml::Result<Value> {
        let (sprite_index, image_index, x, y) = expect_args!(args, [any, any, any, any])?;
        self.draw_sprite_tiled_ext(context, &[
            sprite_index,
            image_index,
            x,
            y,
            1.into(),
            1.into(),
            0xffffff.into(),
            1.into(),
        ])
    }

    pub fn draw_sprite_tiled_ext(&mut self, context: &mut Context, args: &[Value]) -> gml::Result<Value> {
        let (sprite_index, image_index, x, y, xscale, yscale, colour, alpha) =
            expect_args!(args, [int, real, real, real, real, real, int, real])?;
        if let Some(sprite) = self.assets.sprites.get_asset(sprite_index) {
            let image_index = if image_index < Real::from(0.0) {
                self.instance_list.get(context.this).image_index.get()
            } else {
                image_index
            };
            if let Some(atlas_ref) =
                sprite.frames.get(image_index.floor().into_inner() as usize % sprite.frames.len()).map(|x| &x.atlas_ref)
            {
                self.renderer.draw_sprite_tiled(
                    atlas_ref,
                    x.into(),
                    y.into(),
                    xscale.into(),
                    yscale.into(),
                    colour,
                    alpha.into(),
                    Some(self.room_width.into()),
                    Some(self.room_height.into()),
                );
            }
            Ok(Default::default())
        } else {
            Err(gml::Error::NonexistentAsset(asset::Type::Sprite, sprite_index))
        }
    }

    pub fn draw_background(&mut self, context: &mut Context, args: &[Value]) -> gml::Result<Value> {
        let (bg_index, x, y) = expect_args!(args, [any, any, any])?;
        self.draw_background_ext(context, &[bg_index, x, y, 1.into(), 1.into(), 0.into(), 0xFFFFFF.into(), 1.into()])
    }

    pub fn draw_background_ext(&mut self, _context: &mut Context, args: &[Value]) -> gml::Result<Value> {
        let (bg_index, x, y, xscale, yscale, angle, colour, alpha) =
            expect_args!(args, [int, real, real, real, real, real, int, real])?;
        if let Some(background) = self.assets.backgrounds.get_asset(bg_index) {
            if let Some(atlas_ref) = &background.atlas_ref {
                self.renderer.draw_sprite(
                    atlas_ref,
                    x.into(),
                    y.into(),
                    xscale.into(),
                    yscale.into(),
                    angle.into(),
                    colour,
                    alpha.into(),
                );
            }
            Ok(Default::default())
        } else {
            Err(gml::Error::NonexistentAsset(asset::Type::Background, bg_index))
        }
    }

    pub fn draw_background_stretched(&mut self, context: &mut Context, args: &[Value]) -> gml::Result<Value> {
        let (bg_index, x, y, w, h) = expect_args!(args, [any, any, any, any, any])?;
        self.draw_background_stretched_ext(context, &[bg_index, x, y, w, h, 0xffffff.into(), 1.0.into()])
    }

    pub fn draw_background_stretched_ext(&mut self, _context: &mut Context, args: &[Value]) -> gml::Result<Value> {
        let (bg_index, x, y, w, h, colour, alpha) = expect_args!(args, [int, real, real, real, real, int, real])?;
        if let Some(background) = self.assets.backgrounds.get_asset(bg_index) {
            if let Some(atlas_ref) = &background.atlas_ref {
                self.renderer.draw_sprite(
                    atlas_ref,
                    x.into(),
                    y.into(),
                    (w / background.width.into()).into(),
                    (h / background.height.into()).into(),
                    0.0,
                    colour,
                    alpha.into(),
                );
            }
            Ok(Default::default())
        } else {
            Err(gml::Error::NonexistentAsset(asset::Type::Background, bg_index))
        }
    }

    pub fn draw_background_part(&mut self, _context: &mut Context, _args: &[Value]) -> gml::Result<Value> {
        // Expected arg count: 7
        unimplemented!("Called unimplemented kernel function draw_background_part")
    }

    pub fn draw_background_part_ext(&mut self, _context: &mut Context, _args: &[Value]) -> gml::Result<Value> {
        // Expected arg count: 11
        unimplemented!("Called unimplemented kernel function draw_background_part_ext")
    }

    pub fn draw_background_general(&mut self, _context: &mut Context, _args: &[Value]) -> gml::Result<Value> {
        // Expected arg count: 15
        unimplemented!("Called unimplemented kernel function draw_background_general")
    }

    pub fn draw_background_tiled(&mut self, context: &mut Context, args: &[Value]) -> gml::Result<Value> {
        let (bg_index, x, y) = expect_args!(args, [any, any, any])?;
        self.draw_background_tiled_ext(context, &[bg_index, x, y, 1.into(), 1.into(), 0xFFFFFF.into(), 1.into()])
    }

    pub fn draw_background_tiled_ext(&mut self, _context: &mut Context, args: &[Value]) -> gml::Result<Value> {
        let (bg_index, x, y, xscale, yscale, colour, alpha) =
            expect_args!(args, [int, real, real, real, real, int, real])?;
        if let Some(background) = self.assets.backgrounds.get_asset(bg_index) {
            if let Some(atlas_ref) = &background.atlas_ref {
                self.renderer.draw_sprite_tiled(
                    atlas_ref,
                    x.into(),
                    y.into(),
                    xscale.into(),
                    yscale.into(),
                    colour,
                    alpha.into(),
                    Some(self.room_width.into()),
                    Some(self.room_height.into()),
                );
            }
            Ok(Default::default())
        } else {
            Err(gml::Error::NonexistentAsset(asset::Type::Background, bg_index))
        }
    }

    pub fn tile_get_x(&mut self, _context: &mut Context, _args: &[Value]) -> gml::Result<Value> {
        // Expected arg count: 1
        unimplemented!("Called unimplemented kernel function tile_get_x")
    }

    pub fn tile_get_y(&mut self, _context: &mut Context, _args: &[Value]) -> gml::Result<Value> {
        // Expected arg count: 1
        unimplemented!("Called unimplemented kernel function tile_get_y")
    }

    pub fn tile_get_left(&mut self, _context: &mut Context, _args: &[Value]) -> gml::Result<Value> {
        // Expected arg count: 1
        unimplemented!("Called unimplemented kernel function tile_get_left")
    }

    pub fn tile_get_top(&mut self, _context: &mut Context, _args: &[Value]) -> gml::Result<Value> {
        // Expected arg count: 1
        unimplemented!("Called unimplemented kernel function tile_get_top")
    }

    pub fn tile_get_width(&mut self, _context: &mut Context, _args: &[Value]) -> gml::Result<Value> {
        // Expected arg count: 1
        unimplemented!("Called unimplemented kernel function tile_get_width")
    }

    pub fn tile_get_height(&mut self, _context: &mut Context, _args: &[Value]) -> gml::Result<Value> {
        // Expected arg count: 1
        unimplemented!("Called unimplemented kernel function tile_get_height")
    }

    pub fn tile_get_depth(&mut self, _context: &mut Context, args: &[Value]) -> gml::Result<Value> {
        let tile_id = expect_args!(args, [int])?;
        if let Some(handle) = self.tile_list.get_by_tileid(tile_id) {
            Ok(self.tile_list.get(handle).depth.get().into())
        } else {
            Err(gml::Error::FunctionError("tile_get_depth".into(), format!("Tile with ID {} does not exist.", tile_id)))
        }
    }

    pub fn tile_get_visible(&mut self, _context: &mut Context, args: &[Value]) -> gml::Result<Value> {
        let tile_id = expect_args!(args, [int])?;
        if let Some(handle) = self.tile_list.get_by_tileid(tile_id) {
            Ok(self.tile_list.get(handle).visible.get().into())
        } else {
            Err(gml::Error::FunctionError(
                "tile_get_visible".into(),
                format!("Tile with ID {} does not exist.", tile_id),
            ))
        }
    }

    pub fn tile_get_xscale(&mut self, _context: &mut Context, _args: &[Value]) -> gml::Result<Value> {
        // Expected arg count: 1
        unimplemented!("Called unimplemented kernel function tile_get_xscale")
    }

    pub fn tile_get_yscale(&mut self, _context: &mut Context, _args: &[Value]) -> gml::Result<Value> {
        // Expected arg count: 1
        unimplemented!("Called unimplemented kernel function tile_get_yscale")
    }

    pub fn tile_get_blend(&mut self, _context: &mut Context, _args: &[Value]) -> gml::Result<Value> {
        // Expected arg count: 1
        unimplemented!("Called unimplemented kernel function tile_get_blend")
    }

    pub fn tile_get_alpha(&mut self, _context: &mut Context, _args: &[Value]) -> gml::Result<Value> {
        // Expected arg count: 1
        unimplemented!("Called unimplemented kernel function tile_get_alpha")
    }

    pub fn tile_get_background(&mut self, _context: &mut Context, _args: &[Value]) -> gml::Result<Value> {
        // Expected arg count: 1
        unimplemented!("Called unimplemented kernel function tile_get_background")
    }

    pub fn tile_set_visible(&mut self, _context: &mut Context, args: &[Value]) -> gml::Result<Value> {
        let (tile_id, visible) = expect_args!(args, [int, any])?;
        if let Some(handle) = self.tile_list.get_by_tileid(tile_id) {
            self.tile_list.get(handle).visible.set(visible.is_truthy());
            Ok(Default::default())
        } else {
            Err(gml::Error::FunctionError(
                "tile_set_visible".into(),
                format!("Tile with ID {} does not exist.", tile_id),
            ))
        }
    }

    pub fn tile_set_background(&mut self, _context: &mut Context, _args: &[Value]) -> gml::Result<Value> {
        // Expected arg count: 2
        unimplemented!("Called unimplemented kernel function tile_set_background")
    }

    pub fn tile_set_region(&mut self, _context: &mut Context, _args: &[Value]) -> gml::Result<Value> {
        // Expected arg count: 5
        unimplemented!("Called unimplemented kernel function tile_set_region")
    }

    pub fn tile_set_position(&mut self, _context: &mut Context, _args: &[Value]) -> gml::Result<Value> {
        // Expected arg count: 3
        unimplemented!("Called unimplemented kernel function tile_set_position")
    }

    pub fn tile_set_depth(&mut self, _context: &mut Context, args: &[Value]) -> gml::Result<Value> {
        let (tile_id, depth) = expect_args!(args, [int, real])?;
        if let Some(handle) = self.tile_list.get_by_tileid(tile_id) {
            self.tile_list.get(handle).depth.set(depth);
            Ok(Default::default())
        } else {
            Err(gml::Error::FunctionError("tile_get_depth".into(), format!("Tile with ID {} does not exist.", tile_id)))
        }
    }

    pub fn tile_set_scale(&mut self, _context: &mut Context, _args: &[Value]) -> gml::Result<Value> {
        // Expected arg count: 3
        unimplemented!("Called unimplemented kernel function tile_set_scale")
    }

    pub fn tile_set_blend(&mut self, _context: &mut Context, _args: &[Value]) -> gml::Result<Value> {
        // Expected arg count: 2
        unimplemented!("Called unimplemented kernel function tile_set_blend")
    }

    pub fn tile_set_alpha(&mut self, _context: &mut Context, _args: &[Value]) -> gml::Result<Value> {
        // Expected arg count: 2
        unimplemented!("Called unimplemented kernel function tile_set_alpha")
    }

    pub fn tile_add(&mut self, _context: &mut Context, args: &[Value]) -> gml::Result<Value> {
        let (background_index, tile_x, tile_y, width, height, x, y, depth) =
            expect_args!(args, [int, int, int, int, int, real, real, real])?;
        self.last_tile_id += 1;
        self.tile_list.insert(Tile {
            x: x.into(),
            y: y.into(),
            background_index: background_index.into(),
            tile_x: tile_x.into(),
            tile_y: tile_y.into(),
            width: width.into(),
            height: height.into(),
            depth: depth.into(),
            id: self.last_tile_id.into(),
            alpha: Real::from(1.0).into(),
            blend: 0xffffff.into(),
            xscale: Real::from(1.0).into(),
            yscale: Real::from(1.0).into(),
            visible: true.into(),
        });
        Ok(Default::default())
    }

    pub fn tile_find(&mut self, _context: &mut Context, _args: &[Value]) -> gml::Result<Value> {
        // Expected arg count: 3
        unimplemented!("Called unimplemented kernel function tile_find")
    }

    pub fn tile_exists(&mut self, _context: &mut Context, _args: &[Value]) -> gml::Result<Value> {
        // Expected arg count: 1
        unimplemented!("Called unimplemented kernel function tile_exists")
    }

    pub fn tile_delete(&mut self, _context: &mut Context, _args: &[Value]) -> gml::Result<Value> {
        // Expected arg count: 1
        unimplemented!("Called unimplemented kernel function tile_delete")
    }

    pub fn tile_delete_at(&mut self, _context: &mut Context, _args: &[Value]) -> gml::Result<Value> {
        // Expected arg count: 3
        unimplemented!("Called unimplemented kernel function tile_delete_at")
    }

    pub fn tile_layer_hide(&mut self, _context: &mut Context, _args: &[Value]) -> gml::Result<Value> {
        // Expected arg count: 1
        unimplemented!("Called unimplemented kernel function tile_layer_hide")
    }

    pub fn tile_layer_show(&mut self, _context: &mut Context, _args: &[Value]) -> gml::Result<Value> {
        // Expected arg count: 1
        unimplemented!("Called unimplemented kernel function tile_layer_show")
    }

    pub fn tile_layer_delete(&mut self, _context: &mut Context, _args: &[Value]) -> gml::Result<Value> {
        // Expected arg count: 1
        unimplemented!("Called unimplemented kernel function tile_layer_delete")
    }

    pub fn tile_layer_shift(&mut self, _context: &mut Context, args: &[Value]) -> gml::Result<Value> {
        let (depth, x, y) = expect_args!(args, [real, real, real])?;
        let mut iter_tile = self.tile_list.iter_by_drawing();
        while let Some(handle) = iter_tile.next(&self.tile_list) {
            let tile = self.tile_list.get(handle);
            if tile.depth.get() == depth {
                tile.x.set(tile.x.get() + x);
                tile.y.set(tile.y.get() + y);
            }
        }
        Ok(Default::default())
    }

    pub fn tile_layer_find(&mut self, _context: &mut Context, args: &[Value]) -> gml::Result<Value> {
        let (depth, x, y) = expect_args!(args, [real, real, real])?;
        let mut iter_tile = self.tile_list.iter_by_drawing();
        while let Some(handle) = iter_tile.next(&self.tile_list) {
            let tile = self.tile_list.get(handle);
            if tile.depth.get() == depth
                && x >= tile.x.get()
                && x < tile.x.get() + tile.xscale.get() * tile.width.get().into()
                && y >= tile.y.get()
                && y < tile.y.get() + tile.yscale.get() * tile.height.get().into()
            {
                return Ok(tile.id.get().into())
            }
        }
        Ok((-1).into())
    }

    pub fn tile_layer_delete_at(&mut self, _context: &mut Context, _args: &[Value]) -> gml::Result<Value> {
        // Expected arg count: 3
        unimplemented!("Called unimplemented kernel function tile_layer_delete_at")
    }

    pub fn tile_layer_depth(&mut self, _context: &mut Context, _args: &[Value]) -> gml::Result<Value> {
        // Expected arg count: 2
        unimplemented!("Called unimplemented kernel function tile_layer_depth")
    }

    pub fn surface_create(&mut self, _context: &mut Context, args: &[Value]) -> gml::Result<Value> {
        let (w, h) = expect_args!(args, [int, int])?;
        let surf = Surface {
            width: w as _,
            height: h as _,
            atlas_ref: match self.renderer.create_surface(w, h) {
                Ok(atl_ref) => atl_ref,
                Err(e) => return Err(gml::Error::FunctionError("surface_create".into(), e.into())),
            },
        };
        if let Some(id) = self.surfaces.iter().position(|x| x.is_none()) {
            self.surfaces[id] = Some(surf);
            Ok(id.into())
        } else {
            self.surfaces.push(Some(surf));
            Ok((self.surfaces.len() - 1).into())
        }
    }

    pub fn surface_create_ext(&mut self, _context: &mut Context, _args: &[Value]) -> gml::Result<Value> {
        // Expected arg count: 2
        unimplemented!("Called unimplemented kernel function surface_create_ext")
    }

    pub fn surface_free(&mut self, _context: &mut Context, args: &[Value]) -> gml::Result<Value> {
        let surf_id = expect_args!(args, [int])?;
        if let Some(surf) = self.surfaces.get_asset(surf_id) {
            self.renderer.delete_sprite(surf.atlas_ref);
            self.surfaces[surf_id as usize] = None;
        }
        Ok(Default::default())
    }

    pub fn surface_exists(&mut self, _context: &mut Context, args: &[Value]) -> gml::Result<Value> {
        let surf_id = expect_args!(args, [int])?;
        Ok(self.surfaces.get_asset(surf_id).is_some().into())
    }

    pub fn surface_get_width(&mut self, _context: &mut Context, args: &[Value]) -> gml::Result<Value> {
        let surf_id = expect_args!(args, [int])?;
        if let Some(surf) = self.surfaces.get_asset(surf_id) { Ok(surf.width.into()) } else { Ok((-1).into()) }
    }

    pub fn surface_get_height(&mut self, _context: &mut Context, args: &[Value]) -> gml::Result<Value> {
        let surf_id = expect_args!(args, [int])?;
        if let Some(surf) = self.surfaces.get_asset(surf_id) { Ok(surf.height.into()) } else { Ok((-1).into()) }
    }

    pub fn surface_get_texture(&mut self, _context: &mut Context, args: &[Value]) -> gml::Result<Value> {
        let surf_id = expect_args!(args, [int])?;
        if let Some(surf) = self.surfaces.get_asset(surf_id) {
            Ok(self.renderer.get_texture_id(&surf.atlas_ref).into())
        } else {
            Ok((-1).into())
        }
    }

    pub fn surface_set_target(&mut self, _context: &mut Context, args: &[Value]) -> gml::Result<Value> {
        let surf_id = expect_args!(args, [int])?;
        if let Some(surf) = self.surfaces.get_asset(surf_id) {
            self.renderer.set_target(&surf.atlas_ref);
            self.surface_target = Some(surf_id);
        }
        Ok(Default::default())
    }

    pub fn surface_reset_target(&mut self, _context: &mut Context, _args: &[Value]) -> gml::Result<Value> {
        // reset viewport to top left of room because lol
        self.renderer.reset_target();
        self.surface_target = None;
        Ok(Default::default())
    }

    pub fn draw_surface(&mut self, context: &mut Context, args: &[Value]) -> gml::Result<Value> {
        let (surf_id, x, y) = expect_args!(args, [any, any, any])?;
        self.draw_surface_ext(context, &[surf_id, x, y, 1.into(), 1.into(), 0.into(), 0xffffff.into(), 1.into()])
    }

    pub fn draw_surface_ext(&mut self, _context: &mut Context, args: &[Value]) -> gml::Result<Value> {
        let (surf_id, x, y, xscale, yscale, rot, colour, alpha) =
            expect_args!(args, [int, real, real, real, real, real, int, real])?;
        if let Some(surf) = self.surfaces.get_asset(surf_id) {
            self.renderer.draw_sprite(
                &surf.atlas_ref,
                x.into(),
                y.into(),
                xscale.into(),
                yscale.into(),
                rot.into(),
                colour,
                alpha.into(),
            );
        }
        Ok(Default::default())
    }

    pub fn draw_surface_stretched(&mut self, context: &mut Context, args: &[Value]) -> gml::Result<Value> {
        let (surf_id, x, y, w, h) = expect_args!(args, [int, any, any, real, real])?;
        if let Some(surf) = self.surfaces.get_asset(surf_id) {
            let xscale = w / surf.width.into();
            let yscale = h / surf.height.into();
            self.draw_surface_ext(context, &[
                surf_id.into(),
                x,
                y,
                xscale.into(),
                yscale.into(),
                0.into(),
                0xffffff.into(),
                1.into(),
            ])
        } else {
            Ok(Default::default())
        }
    }

    pub fn draw_surface_stretched_ext(&mut self, context: &mut Context, args: &[Value]) -> gml::Result<Value> {
        let (surf_id, x, y, w, h, colour, alpha) = expect_args!(args, [int, any, any, real, real, any, any])?;
        if let Some(surf) = self.surfaces.get_asset(surf_id) {
            let xscale = w / surf.width.into();
            let yscale = h / surf.height.into();
            self.draw_surface_ext(context, &[
                surf_id.into(),
                x,
                y,
                xscale.into(),
                yscale.into(),
                0.into(),
                colour,
                alpha,
            ])
        } else {
            Ok(Default::default())
        }
    }

    pub fn draw_surface_part(&mut self, _context: &mut Context, _args: &[Value]) -> gml::Result<Value> {
        // Expected arg count: 7
        unimplemented!("Called unimplemented kernel function draw_surface_part")
    }

    pub fn draw_surface_part_ext(&mut self, _context: &mut Context, _args: &[Value]) -> gml::Result<Value> {
        // Expected arg count: 11
        unimplemented!("Called unimplemented kernel function draw_surface_part_ext")
    }

    pub fn draw_surface_general(&mut self, _context: &mut Context, _args: &[Value]) -> gml::Result<Value> {
        // Expected arg count: 15
        unimplemented!("Called unimplemented kernel function draw_surface_general")
    }

    pub fn draw_surface_tiled(&mut self, _context: &mut Context, _args: &[Value]) -> gml::Result<Value> {
        // Expected arg count: 3
        unimplemented!("Called unimplemented kernel function draw_surface_tiled")
    }

    pub fn draw_surface_tiled_ext(&mut self, _context: &mut Context, _args: &[Value]) -> gml::Result<Value> {
        // Expected arg count: 7
        unimplemented!("Called unimplemented kernel function draw_surface_tiled_ext")
    }

    pub fn surface_save(&mut self, _context: &mut Context, args: &[Value]) -> gml::Result<Value> {
        let (surf_id, fname) = expect_args!(args, [int, string])?;
        if let Some(surf) = self.surfaces.get_asset(surf_id) {
            match file::save_image(fname.as_ref(), surf.width, surf.height, self.renderer.dump_sprite(&surf.atlas_ref))
            {
                Ok(()) => Ok(Default::default()),
                Err(e) => Err(gml::Error::FunctionError("surface_save".into(), e.into())),
            }
        } else {
            Ok(Default::default())
        }
    }

    pub fn surface_save_part(&mut self, _context: &mut Context, args: &[Value]) -> gml::Result<Value> {
        let (surf_id, fname, x, y, w, h) = expect_args!(args, [int, string, int, int, int, int])?;
        if let Some(surf) = self.surfaces.get_asset(surf_id) {
            let x = x.max(0);
            let y = y.max(0);
            let w = w.min(surf.width as i32 - x);
            let h = h.min(surf.height as i32 - y);
            match file::save_image(
                fname.as_ref(),
                w as _,
                h as _,
                self.renderer.dump_sprite_part(&surf.atlas_ref, x, y, w, h),
            ) {
                Ok(()) => Ok(Default::default()),
                Err(e) => Err(gml::Error::FunctionError("surface_save".into(), e.into())),
            }
        } else {
            Ok(Default::default())
        }
    }

    pub fn surface_getpixel(&mut self, _context: &mut Context, _args: &[Value]) -> gml::Result<Value> {
        // Expected arg count: 3
        unimplemented!("Called unimplemented kernel function surface_getpixel")
    }

    pub fn surface_copy(&mut self, _context: &mut Context, _args: &[Value]) -> gml::Result<Value> {
        // Expected arg count: 4
        unimplemented!("Called unimplemented kernel function surface_copy")
    }

    pub fn surface_copy_part(&mut self, _context: &mut Context, _args: &[Value]) -> gml::Result<Value> {
        // Expected arg count: 8
        unimplemented!("Called unimplemented kernel function surface_copy_part")
    }

    pub fn action_path_old(&mut self, _context: &mut Context, _args: &[Value]) -> gml::Result<Value> {
        // Expected arg count: 3
        unimplemented!("Called unimplemented kernel function action_path_old")
    }

    pub fn action_set_sprite(&mut self, context: &mut Context, args: &[Value]) -> gml::Result<Value> {
        let (sprite, scale) = expect_args!(args, [int, real])?;
        let instance = self.instance_list.get(context.this);
        instance.sprite_index.set(sprite);
        instance.image_xscale.set(scale);
        instance.image_yscale.set(scale);
        Ok(Default::default())
    }

    pub fn action_draw_font(&mut self, _context: &mut Context, _args: &[Value]) -> gml::Result<Value> {
        // Expected arg count: 1
        unimplemented!("Called unimplemented kernel function action_draw_font")
    }

    pub fn action_draw_font_old(&mut self, _context: &mut Context, _args: &[Value]) -> gml::Result<Value> {
        // Expected arg count: 6
        unimplemented!("Called unimplemented kernel function action_draw_font_old")
    }

    pub fn action_fill_color(&mut self, _context: &mut Context, _args: &[Value]) -> gml::Result<Value> {
        // Expected arg count: 1
        unimplemented!("Called unimplemented kernel function action_fill_color")
    }

    pub fn action_line_color(&mut self, _context: &mut Context, _args: &[Value]) -> gml::Result<Value> {
        // Expected arg count: 1
        unimplemented!("Called unimplemented kernel function action_line_color")
    }

    pub fn action_highscore(&mut self, _context: &mut Context, _args: &[Value]) -> gml::Result<Value> {
        // Expected arg count: 0
        unimplemented!("Called unimplemented kernel function action_highscore")
    }

    pub fn action_move(&mut self, context: &mut Context, args: &[Value]) -> gml::Result<Value> {
        let (dir_string, speed) = expect_args!(args, [string, real])?;
        let instance = self.instance_list.get(context.this);
        // dir_string is typically something like "000000100" indicating which of the 9 direction buttons were pressed.
        let bytes = dir_string.as_ref().as_bytes();
        if bytes.len() != 9 {
            return Err(gml::Error::FunctionError(
                "action_move".into(),
                format!("Invalid argument to action_move: {}", dir_string),
            ))
        }

        // Only invoke RNG if at least one of the options is checked, otherwise don't do anything
        if bytes.contains(&49) {
            // Call irandom until it lands on a byte that's '1' rather than '0'
            let offset = loop {
                let index = self.rand.next_int(8) as usize;
                if bytes[index] == 49 {
                    // '1'
                    break index
                }
            };

            // Handle each case separately
            let (speed, direction): (Real, Real) = match offset {
                0 => (speed, Real::from(225.0)),
                1 => (speed, Real::from(270.0)),
                2 => (speed, Real::from(315.0)),
                3 => (speed, Real::from(180.0)),
                4 => (Real::from(0.0), Real::from(0.0)),
                5 => (speed, Real::from(0.0)),
                6 => (speed, Real::from(135.0)),
                7 => (speed, Real::from(90.0)),
                8 => (speed, Real::from(45.0)),
                _ => unreachable!(),
            };
            if context.relative {
                instance.set_hspeed(direction.to_radians().cos() * speed + instance.hspeed.get());
                instance.set_vspeed(-direction.to_radians().sin() * speed + instance.vspeed.get());
            } else {
                instance.set_speed_direction(speed, direction);
            }
        }

        Ok(Default::default())
    }

    pub fn action_set_motion(&mut self, context: &mut Context, args: &[Value]) -> gml::Result<Value> {
        let (direction, speed) = expect_args!(args, [real, real])?;
        let instance = self.instance_list.get(context.this);
        if context.relative {
            instance.set_hspeed(direction.to_radians().cos() * speed + instance.hspeed.get());
            instance.set_vspeed(-direction.to_radians().sin() * speed + instance.vspeed.get());
        } else {
            instance.set_speed_direction(speed, direction);
        }
        Ok(Default::default())
    }

    pub fn action_set_hspeed(&mut self, context: &mut Context, args: &[Value]) -> gml::Result<Value> {
        expect_args!(args, [real]).map(|x| {
            let instance = self.instance_list.get(context.this);
            if context.relative {
                instance.set_hspeed(x + instance.hspeed.get());
            } else {
                instance.set_hspeed(x);
            }
            Ok(Default::default())
        })?
    }

    pub fn action_set_vspeed(&mut self, context: &mut Context, args: &[Value]) -> gml::Result<Value> {
        expect_args!(args, [real]).map(|x| {
            let instance = self.instance_list.get(context.this);
            if context.relative {
                instance.set_vspeed(x + instance.vspeed.get());
            } else {
                instance.set_vspeed(x);
            }
            Ok(Default::default())
        })?
    }

    pub fn action_set_gravity(&mut self, context: &mut Context, args: &[Value]) -> gml::Result<Value> {
        expect_args!(args, [real, real]).map(|(direction, gravity)| {
            let instance = self.instance_list.get(context.this);
            instance.gravity.set(gravity);
            instance.gravity_direction.set(direction);
        })?;
        Ok(Default::default())
    }

    pub fn action_set_friction(&mut self, context: &mut Context, args: &[Value]) -> gml::Result<Value> {
        expect_args!(args, [real]).map(|x| {
            self.instance_list.get(context.this).friction.set(x);
            Ok(Default::default())
        })?
    }

    pub fn action_move_point(&mut self, context: &mut Context, args: &[Value]) -> gml::Result<Value> {
        let (x, y, speed) = expect_args!(args, [real, real, real])?;
        let instance = self.instance_list.get(context.this);
        let speed = if context.relative { instance.speed.get() + speed } else { speed };
        let direction = (instance.y.get() - y).arctan2(x - instance.x.get()).to_degrees();
        instance.set_speed_direction(speed, direction);
        Ok(Default::default())
    }

    pub fn action_move_to(&mut self, context: &mut Context, args: &[Value]) -> gml::Result<Value> {
        let (x, y) = expect_args!(args, [real, real])?;
        let instance = self.instance_list.get(context.this);
        let (x, y) = if context.relative { (instance.x.get() + x, instance.y.get() + y) } else { (x, y) };
        instance.x.set(x);
        instance.y.set(y);
        instance.bbox_is_stale.set(true);
        Ok(Default::default())
    }

    pub fn action_move_start(&mut self, context: &mut Context, args: &[Value]) -> gml::Result<Value> {
        expect_args!(args, [])?;
        let instance = self.instance_list.get(context.this);
        instance.x.set(instance.xstart.get());
        instance.y.set(instance.ystart.get());
        instance.bbox_is_stale.set(true);
        Ok(Default::default())
    }

    pub fn action_move_random(&mut self, context: &mut Context, args: &[Value]) -> gml::Result<Value> {
        let (hsnap, vsnap) = expect_args!(args, [int, int])?;
        let inst = self.instance_list.get(context.this);
        let (mut left, mut right, mut top, mut bottom) = (0, self.room_width, 0, self.room_height);
        if let Some(sprite) = self
            .assets
            .sprites
            .get_asset(inst.sprite_index.get())
            .or(self.assets.sprites.get_asset(inst.mask_index.get()))
        {
            inst.update_bbox(Some(sprite));
            left = (inst.x.get() - inst.bbox_left.get().into()).round();
            right = (inst.x.get() + right.into() - inst.bbox_right.get().into()).round();
            top = (inst.y.get() - inst.bbox_top.get().into()).round();
            bottom = (inst.y.get() + bottom.into() - inst.bbox_bottom.get().into()).round();
        };
        drop(inst); // le borrow
        let (mut x, mut y) = Default::default();
        for _ in 0..100 {
            x = Real::from(self.rand.next_int((right - left - 1) as u32) + left);
            if hsnap > 0 {
                x = (x / hsnap.into()).floor() * hsnap.into();
            }
            y = Real::from(self.rand.next_int((bottom - top - 1) as u32) + top);
            if vsnap > 0 {
                y = (y / vsnap.into()).floor() * vsnap.into();
            }
            if self.place_free(context, &[x.into(), y.into()])?.is_truthy() {
                break
            }
        }
        let inst = self.instance_list.get(context.this);
        inst.x.set(x);
        inst.y.set(y);
        inst.bbox_is_stale.set(true);
        Ok(Default::default())
    }

    pub fn action_snap(&mut self, context: &mut Context, args: &[Value]) -> gml::Result<Value> {
        self.move_snap(context, args)
    }

    pub fn action_wrap(&mut self, context: &mut Context, args: &[Value]) -> gml::Result<Value> {
        let (horizontal, vertical) = match expect_args!(args, [int])? {
            0 => (true, false),
            1 => (false, true),
            _ => (true, true),
        };

        let instance = self.instance_list.get(context.this);
        // Get sprite width/height, as these are used to decide how far to wrap
        let (w, h) = if let Some(Some(sprite)) = self.assets.sprites.get(instance.sprite_index.get() as usize) {
            (
                Real::from(sprite.width) * instance.image_xscale.get(),
                Real::from(sprite.height) * instance.image_yscale.get(),
            )
        } else {
            (Real::from(0.0), Real::from(0.0))
        };

        if horizontal {
            let room_width = Real::from(self.room_width);
            if instance.hspeed.get() > Real::from(0.0) && instance.x.get() > room_width {
                // Wrap x right-to-left
                instance.x.set(instance.x.get() - (room_width + w));
            }
            if instance.hspeed.get() < Real::from(0.0) && instance.x.get() < Real::from(0.0) {
                // Wrap x left-to-right
                instance.x.set(instance.x.get() + (room_width + w));
            }
        }
        if vertical {
            let room_height = Real::from(self.room_height);
            if instance.vspeed.get() > Real::from(0.0) && instance.y.get() > room_height {
                // Wrap y bottom-to-top
                instance.y.set(instance.y.get() - (room_height + h));
            }
            if instance.vspeed.get() < Real::from(0.0) && instance.y.get() < Real::from(0.0) {
                // Wrap y top-to-bottom
                instance.y.set(instance.y.get() + (room_height + h));
            }
        }
        Ok(Default::default())
    }

    pub fn action_reverse_xdir(&mut self, context: &mut Context, args: &[Value]) -> gml::Result<Value> {
        expect_args!(args, [])?;
        let instance = self.instance_list.get(context.this);
        instance.set_hspeed(-instance.hspeed.get());
        Ok(Default::default())
    }

    pub fn action_reverse_ydir(&mut self, context: &mut Context, args: &[Value]) -> gml::Result<Value> {
        expect_args!(args, [])?;
        let instance = self.instance_list.get(context.this);
        instance.set_vspeed(-instance.vspeed.get());
        Ok(Default::default())
    }

    pub fn action_move_contact(&mut self, context: &mut Context, args: &[Value]) -> gml::Result<Value> {
        let (direction, max_distance, kind) = expect_args!(args, [any, any, int])?;
        if kind == 0 {
            self.move_contact_solid(context, &[direction, max_distance])
        } else {
            self.move_contact_all(context, &[direction, max_distance])
        }
    }

    pub fn action_bounce(&mut self, context: &mut Context, args: &[Value]) -> gml::Result<Value> {
        let (advanced, kind) = expect_args!(args, [any, int])?;
        if kind == 0 {
            self.move_bounce_solid(context, &[advanced])
        } else {
            self.move_bounce_all(context, &[advanced])
        }
    }

    pub fn action_path(&mut self, context: &mut Context, args: &[Value]) -> gml::Result<Value> {
        self.path_start(context, args)
    }

    pub fn action_path_end(&mut self, context: &mut Context, args: &[Value]) -> gml::Result<Value> {
        self.path_end(context, args)
    }

    pub fn action_path_position(&mut self, context: &mut Context, args: &[Value]) -> gml::Result<Value> {
        let position = expect_args!(args, [real])?;
        let instance = self.instance_list.get(context.this);
        if context.relative {
            instance.path_position.set(position + instance.path_position.get());
        } else {
            instance.path_position.set(position);
        }
        Ok(Default::default())
    }

    pub fn action_path_speed(&mut self, context: &mut Context, args: &[Value]) -> gml::Result<Value> {
        let speed = expect_args!(args, [real])?;
        let instance = self.instance_list.get(context.this);
        if context.relative {
            instance.path_speed.set(speed + instance.path_speed.get());
        } else {
            instance.path_speed.set(speed);
        }
        Ok(Default::default())
    }

    pub fn action_linear_step(&mut self, _context: &mut Context, _args: &[Value]) -> gml::Result<Value> {
        // Expected arg count: 4
        unimplemented!("Called unimplemented kernel function action_linear_step")
    }

    pub fn action_potential_step(&mut self, _context: &mut Context, _args: &[Value]) -> gml::Result<Value> {
        // Expected arg count: 4
        unimplemented!("Called unimplemented kernel function action_potential_step")
    }

    pub fn action_kill_object(&mut self, context: &mut Context, args: &[Value]) -> gml::Result<Value> {
        expect_args!(args, [])?;
        self.run_instance_event(gml::ev::DESTROY, 0, context.this, context.this, None)?;
        self.instance_list.mark_deleted(context.this);
        Ok(Default::default())
    }

    pub fn action_create_object(&mut self, context: &mut Context, args: &[Value]) -> gml::Result<Value> {
        let (object_id, x, y) = expect_args!(args, [int, real, real])?;
        if let Some(Some(object)) = self.assets.objects.get(object_id as usize) {
            let (relative_x, relative_y) = if context.relative {
                let instance = self.instance_list.get(context.this);
                (instance.x.get(), instance.y.get())
            } else {
                (Real::from(0.0), Real::from(0.0))
            };
            self.last_instance_id += 1;
            let instance = self.instance_list.insert(Instance::new(
                self.last_instance_id,
                x + relative_x,
                y + relative_y,
                object_id,
                object,
            ));
            self.run_instance_event(gml::ev::CREATE, 0, instance, instance, None)?;
            Ok(Default::default())
        } else {
            Err(gml::Error::FunctionError("action_create_object".into(), format!("Invalid object ID: {}", object_id)))
        }
    }

    pub fn action_create_object_motion(&mut self, context: &mut Context, args: &[Value]) -> gml::Result<Value> {
        let (object_id, x, y, speed, direction) = expect_args!(args, [int, real, real, real, real])?;
        if let Some(Some(object)) = self.assets.objects.get(object_id as usize) {
            let (relative_x, relative_y) = if context.relative {
                let instance = self.instance_list.get(context.this);
                (instance.x.get(), instance.y.get())
            } else {
                (Real::from(0.0), Real::from(0.0))
            };
            self.last_instance_id += 1;
            let instance = self.instance_list.insert(Instance::new(
                self.last_instance_id,
                x + relative_x,
                y + relative_y,
                object_id,
                object,
            ));
            self.instance_list.get(instance).set_speed_direction(speed, direction);
            self.run_instance_event(gml::ev::CREATE, 0, instance, instance, None)?;
            Ok(Default::default())
        } else {
            Err(gml::Error::FunctionError(
                "action_create_object_motion".into(),
                format!("Invalid object ID: {}", object_id),
            ))
        }
    }

    pub fn action_create_object_random(&mut self, _context: &mut Context, _args: &[Value]) -> gml::Result<Value> {
        // Expected arg count: 6
        unimplemented!("Called unimplemented kernel function action_create_object_random")
    }

    pub fn action_change_object(&mut self, context: &mut Context, args: &[Value]) -> gml::Result<Value> {
        self.instance_change(context, args)
    }

    pub fn action_kill_position(&mut self, _context: &mut Context, _args: &[Value]) -> gml::Result<Value> {
        // Expected arg count: 2
        unimplemented!("Called unimplemented kernel function action_kill_position")
    }

    pub fn action_sprite_set(&mut self, context: &mut Context, args: &[Value]) -> gml::Result<Value> {
        let (sprite_id, image_index, image_speed) = expect_args!(args, [int, real, real])?;
        let instance = self.instance_list.get(context.this);
        instance.bbox_is_stale.set(true);
        instance.sprite_index.set(sprite_id);
        instance.image_index.set(image_index);
        instance.image_speed.set(image_speed);
        Ok(Default::default())
    }

    pub fn action_sprite_transform(&mut self, context: &mut Context, args: &[Value]) -> gml::Result<Value> {
        let (mut xsc, mut ysc, ang, mirroring) = expect_args!(args, [real, real, real, int])?;
        let instance = self.instance_list.get(context.this);
        let (hmirr, vmirr) = match mirroring {
            1 => (true, false),
            2 => (false, true),
            3 => (true, true),
            0 | _ => (false, false),
        };
        if hmirr {
            xsc = -xsc;
        }
        if vmirr {
            ysc = -ysc;
        }
        instance.image_xscale.set(xsc);
        instance.image_yscale.set(ysc);
        instance.image_angle.set(ang);
        Ok(Default::default())
    }

    pub fn action_sprite_color(&mut self, context: &mut Context, args: &[Value]) -> gml::Result<Value> {
        let (col, alpha) = expect_args!(args, [int, real])?;
        let instance = self.instance_list.get(context.this);
        instance.image_blend.set(col);
        instance.image_alpha.set(alpha);
        Ok(Default::default())
    }

    pub fn action_sound(&mut self, _context: &mut Context, _args: &[Value]) -> gml::Result<Value> {
        // Expected arg count: 2
        // TODO
        //unimplemented!("Called unimplemented kernel function action_sound")
        Ok(Default::default())
    }

    pub fn action_end_sound(&mut self, _context: &mut Context, _args: &[Value]) -> gml::Result<Value> {
        // Expected arg count: 1
        // TODO
        //unimplemented!("Called unimplemented kernel function action_end_sound")
        Ok(Default::default())
    }

    pub fn action_if_sound(&mut self, _context: &mut Context, _args: &[Value]) -> gml::Result<Value> {
        // Expected arg count: 1
        unimplemented!("Called unimplemented kernel function action_if_sound")
    }

    pub fn action_another_room(&mut self, _context: &mut Context, args: &[Value]) -> gml::Result<Value> {
        let (room_id, transition) = expect_args!(args, [int, int])?;
        self.scene_change = Some(SceneChange::Room(room_id));
        self.transition_kind = transition;
        Ok(Default::default())
    }

    pub fn action_current_room(&mut self, _context: &mut Context, args: &[Value]) -> gml::Result<Value> {
        let transition = expect_args!(args, [int])?;
        self.scene_change = Some(SceneChange::Room(self.room_id));
        self.transition_kind = transition;
        Ok(Default::default())
    }

    pub fn action_previous_room(&mut self, context: &mut Context, args: &[Value]) -> gml::Result<Value> {
        let transition = expect_args!(args, [int])?;
        self.transition_kind = transition;
        self.room_goto_previous(context, &[])
    }

    pub fn action_next_room(&mut self, context: &mut Context, args: &[Value]) -> gml::Result<Value> {
        let transition = expect_args!(args, [int])?;
        self.transition_kind = transition;
        self.room_goto_next(context, &[])
    }

    pub fn action_if_previous_room(&mut self, _context: &mut Context, args: &[Value]) -> gml::Result<Value> {
        expect_args!(args, [])?;
        match self.room_order.first() {
            Some(&room_id) => Ok((room_id != self.room_id).into()),
            None => Err(gml::Error::EndOfRoomOrder),
        }
    }

    pub fn action_if_next_room(&mut self, _context: &mut Context, args: &[Value]) -> gml::Result<Value> {
        expect_args!(args, [])?;
        match self.room_order.last() {
            Some(&room_id) => Ok((room_id != self.room_id).into()),
            None => Err(gml::Error::EndOfRoomOrder),
        }
    }

    pub fn action_set_alarm(&mut self, context: &mut Context, args: &[Value]) -> gml::Result<Value> {
        let (time, alarm) = expect_args!(args, [int, int])?;
        self.instance_list.get(context.this).alarms.borrow_mut().insert(alarm as u32, time);
        Ok(Default::default())
    }

    pub fn action_sleep(&mut self, context: &mut Context, args: &[Value]) -> gml::Result<Value> {
        let (millis, redraw) = expect_args!(args, [any, any])?;
        if redraw.is_truthy() {
            self.screen_redraw(context, &[])?;
        }
        self.sleep(context, &[millis])
    }

    pub fn action_set_timeline(&mut self, context: &mut Context, args: &[Value]) -> gml::Result<Value> {
        let (index, position) = expect_args!(args, [int, real])?;
        let instance = self.instance_list.get(context.this);
        instance.timeline_index.set(index);
        instance.timeline_position.set(position);
        instance.timeline_running.set(true);
        Ok(Default::default())
    }

    pub fn action_timeline_set(&mut self, context: &mut Context, args: &[Value]) -> gml::Result<Value> {
        let (index, position, start_option, loop_option) = expect_args!(args, [int, real, int, int])?;
        let instance = self.instance_list.get(context.this);
        instance.timeline_index.set(index);
        instance.timeline_position.set(position);
        instance.timeline_running.set(start_option == 0);
        instance.timeline_loop.set(loop_option == 1);
        Ok(Default::default())
    }

    pub fn action_timeline_start(&mut self, context: &mut Context, args: &[Value]) -> gml::Result<Value> {
        expect_args!(args, [])?;
        self.instance_list.get(context.this).timeline_running.set(true);
        Ok(Default::default())
    }

    pub fn action_timeline_pause(&mut self, context: &mut Context, args: &[Value]) -> gml::Result<Value> {
        expect_args!(args, [])?;
        self.instance_list.get(context.this).timeline_running.set(false);
        Ok(Default::default())
    }

    pub fn action_timeline_stop(&mut self, context: &mut Context, args: &[Value]) -> gml::Result<Value> {
        expect_args!(args, [])?;
        let instance = self.instance_list.get(context.this);
        instance.timeline_position.set(Real::from(0.0));
        instance.timeline_running.set(false);
        Ok(Default::default())
    }

    pub fn action_set_timeline_position(&mut self, context: &mut Context, args: &[Value]) -> gml::Result<Value> {
        let position = expect_args!(args, [real])?;
        let instance = self.instance_list.get(context.this);
        if context.relative {
            instance.timeline_position.set(instance.timeline_position.get() + position);
        } else {
            instance.timeline_position.set(position);
        }
        Ok(Default::default())
    }

    pub fn action_set_timeline_speed(&mut self, context: &mut Context, args: &[Value]) -> gml::Result<Value> {
        let speed = expect_args!(args, [real])?;
        let instance = self.instance_list.get(context.this);
        if context.relative {
            instance.timeline_speed.set(instance.timeline_speed.get() + speed);
        } else {
            instance.timeline_speed.set(speed);
        }
        Ok(Default::default())
    }

    pub fn action_message(&mut self, context: &mut Context, args: &[Value]) -> gml::Result<Value> {
        self.show_message(context, args)
    }

    pub fn action_show_info(&mut self, _context: &mut Context, _args: &[Value]) -> gml::Result<Value> {
        // Expected arg count: 0
        unimplemented!("Called unimplemented kernel function action_show_info")
    }

    pub fn action_show_video(&mut self, _context: &mut Context, _args: &[Value]) -> gml::Result<Value> {
        // Expected arg count: 3
        unimplemented!("Called unimplemented kernel function action_show_video")
    }

    pub fn action_splash_video(&mut self, _context: &mut Context, _args: &[Value]) -> gml::Result<Value> {
        // Expected arg count: 2
        unimplemented!("Called unimplemented kernel function action_splash_video")
    }

    pub fn action_splash_text(&mut self, _context: &mut Context, _args: &[Value]) -> gml::Result<Value> {
        // Expected arg count: 1
        unimplemented!("Called unimplemented kernel function action_splash_text")
    }

    pub fn action_splash_image(&mut self, _context: &mut Context, _args: &[Value]) -> gml::Result<Value> {
        // Expected arg count: 1
        unimplemented!("Called unimplemented kernel function action_splash_image")
    }

    pub fn action_splash_web(&mut self, _context: &mut Context, _args: &[Value]) -> gml::Result<Value> {
        // Expected arg count: 2
        unimplemented!("Called unimplemented kernel function action_splash_web")
    }

    pub fn action_splash_settings(&mut self, _context: &mut Context, _args: &[Value]) -> gml::Result<Value> {
        // Expected arg count: 5
        unimplemented!("Called unimplemented kernel function action_splash_settings")
    }

    pub fn action_end_game(&mut self, context: &mut Context, args: &[Value]) -> gml::Result<Value> {
        self.game_end(context, args)
    }

    pub fn action_restart_game(&mut self, context: &mut Context, args: &[Value]) -> gml::Result<Value> {
        self.game_restart(context, args)
    }

    pub fn action_save_game(&mut self, _context: &mut Context, _args: &[Value]) -> gml::Result<Value> {
        // Expected arg count: 1
        unimplemented!("Called unimplemented kernel function action_save_game")
    }

    pub fn action_load_game(&mut self, _context: &mut Context, _args: &[Value]) -> gml::Result<Value> {
        // Expected arg count: 1
        unimplemented!("Called unimplemented kernel function action_load_game")
    }

    pub fn action_replace_sprite(&mut self, _context: &mut Context, _args: &[Value]) -> gml::Result<Value> {
        // Expected arg count: 3
        unimplemented!("Called unimplemented kernel function action_replace_sprite")
    }

    pub fn action_replace_sound(&mut self, _context: &mut Context, _args: &[Value]) -> gml::Result<Value> {
        // Expected arg count: 2
        unimplemented!("Called unimplemented kernel function action_replace_sound")
    }

    pub fn action_replace_background(&mut self, _context: &mut Context, _args: &[Value]) -> gml::Result<Value> {
        // Expected arg count: 2
        unimplemented!("Called unimplemented kernel function action_replace_background")
    }

    pub fn action_if_empty(&mut self, context: &mut Context, args: &[Value]) -> gml::Result<Value> {
        Ok((!self.action_if_collision(context, args)?.is_truthy()).into())
    }

    pub fn action_if_collision(&mut self, context: &mut Context, args: &[Value]) -> gml::Result<Value> {
        let (mut x, mut y, collision) = expect_args!(args, [real, real, any])?;
        if context.relative {
            let instance = self.instance_list.get(context.this);
            x += instance.x.get();
            y += instance.y.get();
        }
        Ok((!if collision.is_truthy() {
            self.place_empty(context, &[x.into(), y.into()])
        } else {
            self.place_free(context, &[x.into(), y.into()])
        }?
        .is_truthy())
        .into())
    }

    pub fn action_if(&mut self, _context: &mut Context, args: &[Value]) -> gml::Result<Value> {
        expect_args!(args, [any]).map(|x| x.is_truthy().into())
    }

    pub fn action_if_number(&mut self, _context: &mut Context, args: &[Value]) -> gml::Result<Value> {
        let (object_id, number, comparator) = expect_args!(args, [int, int, int])?;
        if let Some(ids) = self.assets.objects.get_asset(object_id).map(|x| x.children.clone()) {
            let count = ids.borrow().iter().copied().map(|id| self.instance_list.count(id)).sum::<usize>() as i32;
            let cond = match comparator {
                1 => count < number,
                2 => count > number,
                0 | _ => count == number,
            };
            Ok(cond.into())
        } else {
            Ok(0.into())
        }
    }

    pub fn action_if_object(&mut self, context: &mut Context, args: &[Value]) -> gml::Result<Value> {
        let (object, mut x, mut y) = expect_args!(args, [any, real, real])?;
        if context.relative {
            let instance = self.instance_list.get(context.this);
            x += instance.x.get();
            y += instance.y.get();
        }
        self.place_meeting(context, &[x.into(), y.into(), object])
    }

    pub fn action_if_question(&mut self, _context: &mut Context, _args: &[Value]) -> gml::Result<Value> {
        // Expected arg count: 1
        unimplemented!("Called unimplemented kernel function action_if_question")
    }

    pub fn action_if_dice(&mut self, _context: &mut Context, args: &[Value]) -> gml::Result<Value> {
        let bound = expect_args!(args, [real])?;
        Ok((self.rand.next(bound.into()) < 1.0).into())
    }

    pub fn action_if_mouse(&mut self, _context: &mut Context, _args: &[Value]) -> gml::Result<Value> {
        // Expected arg count: 1
        unimplemented!("Called unimplemented kernel function action_if_mouse")
    }

    pub fn action_if_aligned(&mut self, _context: &mut Context, _args: &[Value]) -> gml::Result<Value> {
        // Expected arg count: 2
        unimplemented!("Called unimplemented kernel function action_if_aligned")
    }

    pub fn action_execute_script(&mut self, context: &mut Context, args: &[Value]) -> gml::Result<Value> {
        let (script_id, arg1, arg2, arg3, arg4, arg5) = expect_args!(args, [int, any, any, any, any, any])?;
        if let Some(script) = self.assets.scripts.get_asset(script_id) {
            let instructions = script.compiled.clone();

            let mut new_context = Context {
                this: context.this,
                other: context.other,
                event_action: context.event_action,
                relative: context.relative,
                event_type: context.event_type,
                event_number: context.event_number,
                event_object: context.event_object,
                arguments: [
                    arg1,
                    arg2,
                    arg3,
                    arg4,
                    arg5,
                    Default::default(),
                    Default::default(),
                    Default::default(),
                    Default::default(),
                    Default::default(),
                    Default::default(),
                    Default::default(),
                    Default::default(),
                    Default::default(),
                    Default::default(),
                    Default::default(),
                ],
                argument_count: 5,
                locals: DummyFieldHolder::new(),
                return_value: Default::default(),
            };
            self.execute(&instructions, &mut new_context)?;
            Ok(new_context.return_value)
        } else {
            Err(gml::Error::NonexistentAsset(asset::Type::Script, script_id))
        }
    }

    pub fn action_inherited(&mut self, context: &mut Context, args: &[Value]) -> gml::Result<Value> {
        self.event_inherited(context, args)
    }

    pub fn action_if_variable(&mut self, _context: &mut Context, args: &[Value]) -> gml::Result<Value> {
        let (lhs, rhs, comparator) = expect_args!(args, [any, any, int])?;
        let operator = match comparator {
            1 => Value::gml_lt,
            2 => Value::gml_gt,
            0 | _ => Value::gml_eq,
        };
        operator(lhs, rhs)
    }

    pub fn action_draw_variable(&mut self, context: &mut Context, args: &[Value]) -> gml::Result<Value> {
        let (variable, mut x, mut y) = expect_args!(args, [any, real, real])?;
        if context.relative {
            let instance = self.instance_list.get(context.this);
            x += instance.x.get();
            y += instance.y.get();
        }
        self.draw_text(context, &[x.into(), y.into(), variable])
    }

    pub fn action_set_score(&mut self, context: &mut Context, args: &[Value]) -> gml::Result<Value> {
        let score = expect_args!(args, [int])?;
        if context.relative {
            self.score += score;
        } else {
            self.score = score;
        }
        Ok(Default::default())
    }

    pub fn action_if_score(&mut self, _context: &mut Context, args: &[Value]) -> gml::Result<Value> {
        let (value, method) = expect_args!(args, [real, int])?;

        Ok(match method {
            1 => Real::from(self.score) < value,
            2 => Real::from(self.score) > value,
            0 | _ => Real::from(self.score) == value,
        }
        .into())
    }

    pub fn action_draw_score(&mut self, context: &mut Context, args: &[Value]) -> gml::Result<Value> {
        let (mut x, mut y, caption) = expect_args!(args, [real, real, string])?;
        if context.relative {
            let instance = self.instance_list.get(context.this);
            x += instance.x.get();
            y += instance.y.get();
        }
        self.draw_text(context, &[x.into(), y.into(), format!("{}{}", caption, self.score).into()])
    }

    pub fn action_highscore_show(&mut self, _context: &mut Context, _args: &[Value]) -> gml::Result<Value> {
        // Expected arg count: 5
        unimplemented!("Called unimplemented kernel function action_highscore_show")
    }

    pub fn action_highscore_clear(&mut self, _context: &mut Context, _args: &[Value]) -> gml::Result<Value> {
        // Expected arg count: 0
        unimplemented!("Called unimplemented kernel function action_highscore_clear")
    }

    pub fn action_set_life(&mut self, context: &mut Context, args: &[Value]) -> gml::Result<Value> {
        let lives = expect_args!(args, [int])?;
        if context.relative {
            self.lives += lives;
        } else {
            self.lives = lives;
        }
        Ok(Default::default())
    }

    pub fn action_if_life(&mut self, _context: &mut Context, args: &[Value]) -> gml::Result<Value> {
        let (value, method) = expect_args!(args, [real, int])?;

        Ok(match method {
            1 => Real::from(self.lives) < value,
            2 => Real::from(self.lives) > value,
            0 | _ => Real::from(self.lives) == value,
        }
        .into())
    }

    pub fn action_draw_life(&mut self, context: &mut Context, args: &[Value]) -> gml::Result<Value> {
        let (mut x, mut y, caption) = expect_args!(args, [real, real, string])?;
        if context.relative {
            let instance = self.instance_list.get(context.this);
            x += instance.x.get();
            y += instance.y.get();
        }
        self.draw_text(context, &[x.into(), y.into(), format!("{}{}", caption, self.lives).into()])
    }

    pub fn action_draw_life_images(&mut self, context: &mut Context, args: &[Value]) -> gml::Result<Value> {
        let (mut x, mut y, sprite_index) = expect_args!(args, [real, real, int])?;
        if context.relative {
            let inst = self.instance_list.get(context.this);
            x += inst.x.get();
            y += inst.y.get();
        }
        if let Some(sprite) = self.assets.sprites.get_asset(sprite_index) {
            if let Some(atlas_ref) = sprite.frames.get(0).map(|x| &x.atlas_ref) {
                for _ in 0..self.lives {
                    self.renderer.draw_sprite(atlas_ref, x.into(), y.into(), 1.0, 1.0, 0.0, 0xFFFFFF, 1.0);
                    x += sprite.width.into();
                }
            }
        }
        Ok(Default::default())
    }

    pub fn action_set_health(&mut self, _context: &mut Context, args: &[Value]) -> gml::Result<Value> {
        let health = expect_args!(args, [real])?;
        self.health = health;
        Ok(Default::default())
    }

    pub fn action_if_health(&mut self, _context: &mut Context, args: &[Value]) -> gml::Result<Value> {
        let (value, method) = expect_args!(args, [real, int])?;

        Ok(match method {
            1 => self.health < value,
            2 => self.health > value,
            0 | _ => self.health == value,
        }
        .into())
    }

    pub fn action_draw_health(&mut self, context: &mut Context, args: &[Value]) -> gml::Result<Value> {
        let (mut x1, mut y1, mut x2, mut y2, back_col, col) = expect_args!(args, [real, real, real, real, int, int])?;

        if context.relative {
            let instance = self.instance_list.get(context.this);
            let x = instance.x.get();
            let y = instance.y.get();
            x1 += x;
            x2 += x;
            y1 += y;
            y2 += y;
        }

        let health_ratio = f64::from(self.health / Real::from(100.0));

        use mappings::constants;
        let bar_colour = match col {
            0 => {
                // green to red (actually c_lime to c_red)
                if health_ratio > 0.5 {
                    i32::from_le_bytes([((1.0 - health_ratio) * (2.0 * 255.0)) as u8, 255, 0, 0])
                } else {
                    i32::from_le_bytes([255, (health_ratio * (2.0 * 255.0)) as u8, 0, 0])
                }
            },
            1 => {
                // white to black
                let value = (health_ratio * 255.0) as u8;
                i32::from_le_bytes([value, value, value, 0])
            },
            2 => constants::C_BLACK as i32,
            3 => constants::C_GRAY as i32,
            4 => constants::C_SILVER as i32,
            5 => constants::C_WHITE as i32,
            6 => constants::C_MAROON as i32,
            7 => constants::C_GREEN as i32,
            8 => constants::C_OLIVE as i32,
            9 => constants::C_NAVY as i32,
            10 => constants::C_PURPLE as i32,
            11 => constants::C_TEAL as i32,
            12 => constants::C_RED as i32,
            13 => constants::C_LIME as i32,
            14 => constants::C_YELLOW as i32,
            15 => constants::C_BLUE as i32,
            16 => constants::C_FUCHSIA as i32,
            17 => constants::C_AQUA as i32,
            _ => constants::C_BLACK as i32,
        };
        let back_colour = match back_col {
            0 => None,
            1 => Some(constants::C_BLACK as i32),
            2 => Some(constants::C_GRAY as i32),
            3 => Some(constants::C_SILVER as i32),
            4 => Some(constants::C_WHITE as i32),
            5 => Some(constants::C_MAROON as i32),
            6 => Some(constants::C_GREEN as i32),
            7 => Some(constants::C_OLIVE as i32),
            8 => Some(constants::C_NAVY as i32),
            9 => Some(constants::C_PURPLE as i32),
            10 => Some(constants::C_TEAL as i32),
            11 => Some(constants::C_RED as i32),
            12 => Some(constants::C_LIME as i32),
            13 => Some(constants::C_YELLOW as i32),
            14 => Some(constants::C_BLUE as i32),
            15 => Some(constants::C_FUCHSIA as i32),
            16 => Some(constants::C_AQUA as i32),
            _ => Some(constants::C_PURPLE as i32),
        };

        if let Some(colour) = back_colour {
            self.renderer.draw_rectangle(x1.into(), y1.into(), x2.into(), y2.into(), colour, self.draw_alpha.into());
            self.renderer.draw_rectangle_outline(x1.into(), y1.into(), x2.into(), y2.into(), 0, self.draw_alpha.into());
        }

        x2 = x1 + ((x2 - x1) * health_ratio.into());
        self.renderer.draw_rectangle(x1.into(), y1.into(), x2.into(), y2.into(), bar_colour, self.draw_alpha.into());
        self.renderer.draw_rectangle_outline(x1.into(), y1.into(), x2.into(), y2.into(), 0, self.draw_alpha.into());

        Ok(Default::default())
    }

    pub fn action_set_caption(&mut self, _context: &mut Context, args: &[Value]) -> gml::Result<Value> {
        let (sc_show, sc_cap, lv_show, lv_cap, hl_show, hl_cap) =
            expect_args!(args, [any, string, any, string, any, string])?;

        self.score_capt_d = sc_show.is_truthy();
        self.lives_capt_d = lv_show.is_truthy();
        self.health_capt_d = hl_show.is_truthy();

        self.score_capt = sc_cap;
        self.lives_capt = lv_cap;
        self.health_capt = hl_cap;

        Ok(Default::default())
    }

    pub fn action_partsyst_create(&mut self, _context: &mut Context, args: &[Value]) -> gml::Result<Value> {
        let depth = expect_args!(args, [real])?;
        self.particles.get_dnd_system_mut().depth = depth;
        Ok(Default::default())
    }

    pub fn action_partsyst_destroy(&mut self, _context: &mut Context, args: &[Value]) -> gml::Result<Value> {
        expect_args!(args, [])?;
        self.particles.destroy_dnd_system();
        Ok(Default::default())
    }

    pub fn action_partsyst_clear(&mut self, _context: &mut Context, args: &[Value]) -> gml::Result<Value> {
        expect_args!(args, [])?;
        self.particles.clear_dnd_system();
        Ok(Default::default())
    }

    pub fn action_parttype_create_old(&mut self, _context: &mut Context, args: &[Value]) -> gml::Result<Value> {
        let (id, shape, size_min, size_max, col1, col2) = expect_args!(args, [int, int, real, real, int, int])?;
        let pt = self.particles.get_dnd_type_mut(id as usize);
        pt.graphic = particle::ParticleGraphic::Shape(shape);
        pt.size_min = size_min;
        pt.size_max = size_max;
        pt.size_incr = 0.into();
        pt.size_wiggle = 0.into();
        pt.color = particle::ParticleColor::Two(col1, col2);
        Ok(Default::default())
    }

    pub fn action_parttype_create(&mut self, _context: &mut Context, args: &[Value]) -> gml::Result<Value> {
        let (id, shape, sprite, size_min, size_max, size_incr) = expect_args!(args, [int, int, int, real, real, real])?;
        let pt = self.particles.get_dnd_type_mut(id as usize);
        pt.graphic = if self.assets.sprites.get_asset(sprite).is_none() {
            particle::ParticleGraphic::Shape(shape)
        } else {
            particle::ParticleGraphic::Sprite { sprite, animat: true, random: false, stretch: false }
        };
        pt.size_min = size_min;
        pt.size_max = size_max;
        pt.size_incr = size_incr;
        pt.size_wiggle = 0.into();
        Ok(Default::default())
    }

    pub fn action_parttype_color(&mut self, _context: &mut Context, args: &[Value]) -> gml::Result<Value> {
        let (id, changing, col1, col2, start_alpha, end_alpha) = expect_args!(args, [int, any, int, int, real, real])?;
        let pt = self.particles.get_dnd_type_mut(id as usize);
        pt.color = if changing.is_truthy() {
            particle::ParticleColor::Two(col1, col2)
        } else {
            particle::ParticleColor::Mix(col1, col2)
        };
        pt.alpha1 = start_alpha;
        pt.alpha2 = (start_alpha + end_alpha) / Real::from(2.0);
        pt.alpha3 = end_alpha;
        Ok(Default::default())
    }

    pub fn action_parttype_life(&mut self, _context: &mut Context, args: &[Value]) -> gml::Result<Value> {
        let (id, life_min, life_max) = expect_args!(args, [int, int, int])?;
        let pt = self.particles.get_dnd_type_mut(id as usize);
        pt.life_min = life_min;
        pt.life_max = life_max;
        Ok(Default::default())
    }

    pub fn action_parttype_speed(&mut self, _context: &mut Context, args: &[Value]) -> gml::Result<Value> {
        let (id, speed_min, speed_max, dir_min, dir_max, friction) =
            expect_args!(args, [int, real, real, real, real, real])?;
        let pt = self.particles.get_dnd_type_mut(id as usize);
        pt.speed_min = speed_min;
        pt.speed_max = speed_max;
        pt.dir_min = dir_min;
        pt.dir_max = dir_max;
        pt.speed_incr = -friction;
        Ok(Default::default())
    }

    pub fn action_parttype_gravity(&mut self, _context: &mut Context, args: &[Value]) -> gml::Result<Value> {
        let (id, grav_amount, grav_dir) = expect_args!(args, [int, real, real])?;
        let pt = self.particles.get_dnd_type_mut(id as usize);
        pt.grav_amount = grav_amount;
        pt.grav_dir = grav_dir;
        Ok(Default::default())
    }

    pub fn action_parttype_secondary(&mut self, _context: &mut Context, args: &[Value]) -> gml::Result<Value> {
        let (id, step_type, step_number, death_type, death_number) = expect_args!(args, [int, int, int, int, int])?;
        self.particles.dnd_type_secondary(
            id as usize,
            step_type as usize,
            step_number,
            death_type as usize,
            death_number,
        );
        Ok(Default::default())
    }

    pub fn action_partemit_create(&mut self, _context: &mut Context, args: &[Value]) -> gml::Result<Value> {
        let (id, shape, xmin, ymin, xmax, ymax) = expect_args!(args, [int, int, real, real, real, real])?;
        let em = self.particles.get_dnd_emitter_mut(id as usize);
        em.shape = match shape {
            1 => particle::Shape::Ellipse,
            2 => particle::Shape::Diamond,
            3 => particle::Shape::Line,
            _ => particle::Shape::Rectangle,
        };
        em.xmin = xmin;
        em.ymin = ymin;
        em.xmax = xmax;
        em.ymax = ymax;
        Ok(Default::default())
    }

    pub fn action_partemit_destroy(&mut self, _context: &mut Context, args: &[Value]) -> gml::Result<Value> {
        let id = expect_args!(args, [int])?;
        self.particles.destroy_dnd_emitter(id as usize);
        Ok(Default::default())
    }

    pub fn action_partemit_burst(&mut self, _context: &mut Context, args: &[Value]) -> gml::Result<Value> {
        let (id, parttype, number) = expect_args!(args, [int, int, int])?;
        self.particles.dnd_emitter_burst(id as usize, parttype as usize, number, &mut self.rand);
        Ok(Default::default())
    }

    pub fn action_partemit_stream(&mut self, _context: &mut Context, args: &[Value]) -> gml::Result<Value> {
        let (id, parttype, number) = expect_args!(args, [int, int, int])?;
        self.particles.dnd_emitter_stream(id as usize, parttype as usize, number);
        Ok(Default::default())
    }

    pub fn action_cd_play(&mut self, _context: &mut Context, _args: &[Value]) -> gml::Result<Value> {
        // Expected arg count: 2
        unimplemented!("Called unimplemented kernel function action_cd_play")
    }

    pub fn action_cd_stop(&mut self, _context: &mut Context, _args: &[Value]) -> gml::Result<Value> {
        // Expected arg count: 0
        unimplemented!("Called unimplemented kernel function action_cd_stop")
    }

    pub fn action_cd_pause(&mut self, _context: &mut Context, _args: &[Value]) -> gml::Result<Value> {
        // Expected arg count: 0
        unimplemented!("Called unimplemented kernel function action_cd_pause")
    }

    pub fn action_cd_resume(&mut self, _context: &mut Context, _args: &[Value]) -> gml::Result<Value> {
        // Expected arg count: 0
        unimplemented!("Called unimplemented kernel function action_cd_resume")
    }

    pub fn action_cd_present(&mut self, _context: &mut Context, _args: &[Value]) -> gml::Result<Value> {
        // Expected arg count: 0
        unimplemented!("Called unimplemented kernel function action_cd_present")
    }

    pub fn action_cd_playing(&mut self, _context: &mut Context, _args: &[Value]) -> gml::Result<Value> {
        // Expected arg count: 0
        unimplemented!("Called unimplemented kernel function action_cd_playing")
    }

    pub fn action_set_cursor(&mut self, _context: &mut Context, _args: &[Value]) -> gml::Result<Value> {
        // Expected arg count: 2
        unimplemented!("Called unimplemented kernel function action_set_cursor")
    }

    pub fn action_webpage(&mut self, _context: &mut Context, _args: &[Value]) -> gml::Result<Value> {
        // Expected arg count: 1
        unimplemented!("Called unimplemented kernel function action_webpage")
    }

    pub fn action_draw_sprite(&mut self, context: &mut Context, args: &[Value]) -> gml::Result<Value> {
        let (sprite_id, x, y, image_index) = expect_args!(args, [any, real, real, any])?;
        let instance = self.instance_list.get(context.this);
        let (x, y) = if context.relative { (x + instance.x.get(), y + instance.y.get()) } else { (x, y) };
        self.draw_sprite(context, &[sprite_id, image_index, x.into(), y.into()])
    }

    pub fn action_draw_background(&mut self, context: &mut Context, args: &[Value]) -> gml::Result<Value> {
        let (bg_index, x, y, tiled) = expect_args!(args, [any, any, any, any])?;
        if tiled.is_truthy() {
            self.draw_background_tiled(context, &[bg_index, x, y])
        } else {
            self.draw_background(context, &[bg_index, x, y])
        }
    }

    pub fn action_draw_text(&mut self, context: &mut Context, args: &[Value]) -> gml::Result<Value> {
        let (text, mut x, mut y) = expect_args!(args, [any, real, real])?;
        if context.relative {
            let instance = self.instance_list.get(context.this);
            x += instance.x.get();
            y += instance.y.get();
        }
        self.draw_text(context, &[x.into(), y.into(), text])
    }

    pub fn action_draw_text_transformed(&mut self, context: &mut Context, args: &[Value]) -> gml::Result<Value> {
        let (text, mut x, mut y, xscale, yscale, angle) = expect_args!(args, [any, real, real, any, any, any])?;
        if context.relative {
            let instance = self.instance_list.get(context.this);
            x += instance.x.get();
            y += instance.y.get();
        }
        self.draw_text_transformed(context, &[x.into(), y.into(), text, xscale, yscale, angle])
    }

    pub fn action_draw_rectangle(&mut self, context: &mut Context, args: &[Value]) -> gml::Result<Value> {
        let (x1, y1, x2, y2, border) = expect_args!(args, [real, real, real, real, any])?;
        if context.relative {
            let instance = self.instance_list.get(context.this);
            let x = instance.x.get();
            let y = instance.y.get();
            self.draw_rectangle(context, &[
                Value::from(x1 + x),
                Value::from(y1 + y),
                Value::from(x2 + x),
                Value::from(y2 + y),
                border,
            ])
        } else {
            self.draw_rectangle(context, &[Value::from(x1), Value::from(y1), Value::from(x2), Value::from(y2), border])
        }
    }

    pub fn action_draw_gradient_hor(&mut self, _context: &mut Context, _args: &[Value]) -> gml::Result<Value> {
        // Expected arg count: 6
        unimplemented!("Called unimplemented kernel function action_draw_gradient_hor")
    }

    pub fn action_draw_gradient_vert(&mut self, _context: &mut Context, _args: &[Value]) -> gml::Result<Value> {
        // Expected arg count: 6
        unimplemented!("Called unimplemented kernel function action_draw_gradient_vert")
    }

    pub fn action_draw_ellipse(&mut self, _context: &mut Context, _args: &[Value]) -> gml::Result<Value> {
        // Expected arg count: 5
        unimplemented!("Called unimplemented kernel function action_draw_ellipse")
    }

    pub fn action_draw_ellipse_gradient(&mut self, _context: &mut Context, _args: &[Value]) -> gml::Result<Value> {
        // Expected arg count: 6
        unimplemented!("Called unimplemented kernel function action_draw_ellipse_gradient")
    }

    pub fn action_draw_line(&mut self, _context: &mut Context, _args: &[Value]) -> gml::Result<Value> {
        // Expected arg count: 4
        unimplemented!("Called unimplemented kernel function action_draw_line")
    }

    pub fn action_draw_arrow(&mut self, _context: &mut Context, _args: &[Value]) -> gml::Result<Value> {
        // Expected arg count: 5
        unimplemented!("Called unimplemented kernel function action_draw_arrow")
    }

    pub fn action_color(&mut self, context: &mut Context, args: &[Value]) -> gml::Result<Value> {
        self.draw_set_color(context, args)
    }

    pub fn action_font(&mut self, _context: &mut Context, args: &[Value]) -> gml::Result<Value> {
        let (font_id, align) = expect_args!(args, [int, int])?;
        if self.draw_font_id != font_id {
            self.draw_font = self.assets.fonts.get_asset(font_id).map(|x| x.as_ref().clone());
            self.draw_font_id = font_id;
        }
        self.draw_halign = match align {
            1 => draw::Halign::Middle,
            2 => draw::Halign::Right,
            0 | _ => draw::Halign::Left,
        };
        Ok(Default::default())
    }

    pub fn action_fullscreen(&mut self, _context: &mut Context, _args: &[Value]) -> gml::Result<Value> {
        // Expected arg count: 1
        unimplemented!("Called unimplemented kernel function action_fullscreen")
    }

    pub fn action_snapshot(&mut self, context: &mut Context, args: &[Value]) -> gml::Result<Value> {
        self.screen_save(context, args)
    }

    pub fn action_effect(&mut self, context: &mut Context, args: &[Value]) -> gml::Result<Value> {
        let (kind, mut x, mut y, size, col, below) = expect_args!(args, [int, real, real, int, int, any])?;
        if context.relative {
            let instance = self.instance_list.get(context.this);
            x += instance.x.get();
            y += instance.y.get();
        }
        let kind = match kind {
            0 => particle::EffectType::Explosion,
            1 => particle::EffectType::Ring,
            2 => particle::EffectType::Ellipse,
            3 => particle::EffectType::Firework,
            4 => particle::EffectType::Smoke,
            5 => particle::EffectType::SmokeUp,
            6 => particle::EffectType::Star,
            7 => particle::EffectType::Spark,
            8 => particle::EffectType::Flare,
            9 => particle::EffectType::Cloud,
            10 => particle::EffectType::Rain,
            11 => particle::EffectType::Snow,
            _ => return Ok(Default::default()),
        };
        let size = match size {
            0 => particle::EffectSize::Small,
            2 => particle::EffectSize::Large,
            _ => particle::EffectSize::Medium,
        };
        self.particles.create_effect(
            kind,
            x,
            y,
            size,
            col,
            below.is_truthy(),
            (Real::from(30) / self.room_speed.into()).max(1.into()),
            self.room_width,
            self.room_height,
            &mut self.rand,
        );
        Ok(Default::default())
    }

    pub fn is_real(&mut self, _context: &mut Context, args: &[Value]) -> gml::Result<Value> {
        match expect_args!(args, [any])? {
            Value::Real(_) => Ok(gml::TRUE.into()),
            _ => Ok(gml::FALSE.into()),
        }
    }

    pub fn is_string(&mut self, _context: &mut Context, args: &[Value]) -> gml::Result<Value> {
        match expect_args!(args, [any])? {
            Value::Str(_) => Ok(gml::TRUE.into()),
            _ => Ok(gml::FALSE.into()),
        }
    }

    pub fn random(&mut self, _context: &mut Context, args: &[Value]) -> gml::Result<Value> {
        let bound = expect_args!(args, [real])?;
        Ok(self.rand.next(bound.into()).into())
    }

    pub fn random_range(&mut self, _context: &mut Context, args: &[Value]) -> gml::Result<Value> {
        let (lower, upper) = expect_args!(args, [real, real])?;
        Ok((lower.min(upper) + Real::from(self.rand.next((upper - lower).abs().into()))).into())
    }

    pub fn irandom(&mut self, _context: &mut Context, args: &[Value]) -> gml::Result<Value> {
        let bound = expect_args!(args, [int])?;
        Ok(self.rand.next_int(bound as _).into())
    }

    pub fn irandom_range(&mut self, _context: &mut Context, args: &[Value]) -> gml::Result<Value> {
        let (lower, upper) = expect_args!(args, [int, int])?;
        Ok((lower.min(upper) + self.rand.next_int((upper - lower).abs() as _)).into())
    }

    pub fn random_set_seed(&mut self, _context: &mut Context, args: &[Value]) -> gml::Result<Value> {
        let seed = expect_args!(args, [int])?;
        self.rand.set_seed(seed);
        Ok(Default::default())
    }

    pub fn random_get_seed(&mut self, _context: &mut Context, args: &[Value]) -> gml::Result<Value> {
        expect_args!(args, [])?;
        Ok(self.rand.seed().into())
    }

    pub fn randomize(&mut self, _context: &mut Context, args: &[Value]) -> gml::Result<Value> {
        expect_args!(args, [])?;
        match self.play_type {
            PlayType::Normal => self.rand.randomize(),
            PlayType::Record => {
                self.rand.randomize();
                self.stored_events.push_back(replay::Event::Randomize(self.rand.seed()));
            },
            PlayType::Replay => {
                if let Some(replay::Event::Randomize(seed)) = self.stored_events.pop_front() {
                    self.rand.set_seed(seed);
                } else {
                    return Err(gml::Error::ReplayError("randomize".into()))
                }
            },
        }
        Ok(Default::default())
    }

    pub fn abs(&mut self, _context: &mut Context, args: &[Value]) -> gml::Result<Value> {
        expect_args!(args, [real]).map(|x| Value::Real(x.abs()))
    }

    pub fn round(&mut self, _context: &mut Context, args: &[Value]) -> gml::Result<Value> {
        expect_args!(args, [real]).map(|x| x.round().into())
    }

    pub fn floor(&mut self, _context: &mut Context, args: &[Value]) -> gml::Result<Value> {
        expect_args!(args, [real]).map(|x| Value::Real(x.floor()))
    }

    pub fn ceil(&mut self, _context: &mut Context, args: &[Value]) -> gml::Result<Value> {
        expect_args!(args, [real]).map(|x| Value::Real(x.ceil()))
    }

    pub fn sign(&mut self, _context: &mut Context, args: &[Value]) -> gml::Result<Value> {
        expect_args!(args, [real])
            .map(|x| if x != 0.into() { Value::Real(x.into_inner().signum().into()) } else { 0.into() })
    }

    pub fn frac(&mut self, _context: &mut Context, args: &[Value]) -> gml::Result<Value> {
        expect_args!(args, [real]).map(|x| Value::Real(x.fract()))
    }

    pub fn sqrt(&mut self, _context: &mut Context, args: &[Value]) -> gml::Result<Value> {
        expect_args!(args, [real]).and_then(|x| match x.sqrt() {
            n if !n.as_ref().is_nan() => Ok(Value::Real(n)),
            n => Err(gml::Error::FunctionError("sqrt".into(), format!("can't get square root of {}", n))),
        })
    }

    pub fn sqr(&mut self, _context: &mut Context, args: &[Value]) -> gml::Result<Value> {
        expect_args!(args, [real]).map(|x| Value::Real(x * x))
    }

    pub fn exp(&mut self, _context: &mut Context, args: &[Value]) -> gml::Result<Value> {
        expect_args!(args, [real]).map(|x| Value::Real(x.exp()))
    }

    pub fn ln(&mut self, _context: &mut Context, args: &[Value]) -> gml::Result<Value> {
        expect_args!(args, [real]).map(|x| Value::Real(x.ln()))
    }

    pub fn log2(&mut self, _context: &mut Context, args: &[Value]) -> gml::Result<Value> {
        expect_args!(args, [real]).map(|x| Value::Real(x.log2()))
    }

    pub fn log10(&mut self, _context: &mut Context, args: &[Value]) -> gml::Result<Value> {
        expect_args!(args, [real]).map(|x| Value::Real(x.log10()))
    }

    pub fn sin(&mut self, _context: &mut Context, args: &[Value]) -> gml::Result<Value> {
        expect_args!(args, [real]).map(|x| Value::Real(x.sin()))
    }

    pub fn cos(&mut self, _context: &mut Context, args: &[Value]) -> gml::Result<Value> {
        expect_args!(args, [real]).map(|x| Value::Real(x.cos()))
    }

    pub fn tan(&mut self, _context: &mut Context, args: &[Value]) -> gml::Result<Value> {
        expect_args!(args, [real]).map(|x| Value::Real(x.tan()))
    }

    pub fn arcsin(&mut self, _context: &mut Context, args: &[Value]) -> gml::Result<Value> {
        expect_args!(args, [real]).map(|x| Value::Real(x.arcsin()))
    }

    pub fn arccos(&mut self, _context: &mut Context, args: &[Value]) -> gml::Result<Value> {
        expect_args!(args, [real]).map(|x| Value::Real(x.arccos()))
    }

    pub fn arctan(&mut self, _context: &mut Context, args: &[Value]) -> gml::Result<Value> {
        expect_args!(args, [real]).map(|x| Value::Real(x.arctan()))
    }

    pub fn arctan2(&mut self, _context: &mut Context, args: &[Value]) -> gml::Result<Value> {
        expect_args!(args, [real, real]).map(|(y, x)| Value::Real(y.arctan2(x)))
    }

    pub fn degtorad(&mut self, _context: &mut Context, args: &[Value]) -> gml::Result<Value> {
        expect_args!(args, [real]).map(|x| Value::Real(x.to_radians()))
    }

    pub fn radtodeg(&mut self, _context: &mut Context, args: &[Value]) -> gml::Result<Value> {
        expect_args!(args, [real]).map(|x| Value::Real(x.to_degrees()))
    }

    pub fn power(&mut self, _context: &mut Context, args: &[Value]) -> gml::Result<Value> {
        expect_args!(args, [real, real]).map(|(x, n)| Value::Real(x.into_inner().powf(n.into()).into()))
    }

    pub fn logn(&mut self, _context: &mut Context, args: &[Value]) -> gml::Result<Value> {
        expect_args!(args, [real, real]).map(|(n, x)| Value::Real(x.logn(n)))
    }

    pub fn min(&mut self, _context: &mut Context, args: &[Value]) -> gml::Result<Value> {
        let mut min = match args.first() {
            Some(v) => v.clone(),
            None => return Ok(Default::default()),
        };

        // It works like this: check all the args left to right, buffering whichever is currently lowest.
        // Comparing Reals works as obviously expected, and comparing Strings is lexical.
        // In type mismatch, Real always beats String, however String only beats Real if the Real is above 0.
        for value in args {
            match (value, &min) {
                (Value::Real(v), Value::Real(m)) if m > v => min = Value::Real(*v),
                (Value::Real(v), Value::Str(_)) => min = Value::Real(*v),
                (Value::Str(v), Value::Real(m)) if m.into_inner() > 0.0 => min = Value::Str(v.clone()),
                (Value::Str(v), Value::Str(m)) if m > v => min = Value::Str(v.clone()),
                _ => (),
            }
        }
        Ok(min)
    }

    pub fn max(&mut self, _context: &mut Context, args: &[Value]) -> gml::Result<Value> {
        let mut max = match args.first() {
            Some(v) => v.clone(),
            None => return Ok(Default::default()),
        };

        // See min() for an explanation.
        for value in args {
            match (value, &max) {
                (Value::Real(v), Value::Real(m)) if m < v => max = Value::Real(*v),
                (Value::Real(v), Value::Str(_)) => max = Value::Real(*v),
                (Value::Str(v), Value::Real(m)) if m.into_inner() < 0.0 => max = Value::Str(v.clone()),
                (Value::Str(v), Value::Str(m)) if m < v => max = Value::Str(v.clone()),
                _ => (),
            }
        }
        Ok(max)
    }

    pub fn min3(&mut self, context: &mut Context, args: &[Value]) -> gml::Result<Value> {
        self.min(context, args)
    }

    pub fn max3(&mut self, context: &mut Context, args: &[Value]) -> gml::Result<Value> {
        self.max(context, args)
    }

    pub fn mean(&mut self, _context: &mut Context, _args: &[Value]) -> gml::Result<Value> {
        unimplemented!("Called unimplemented kernel function mean")
    }

    pub fn median(&mut self, _context: &mut Context, args: &[Value]) -> gml::Result<Value> {
        Ok(args
            .iter()
            .cloned()
            .find(|v| {
                let v = Real::from(v.clone());
                let mut less = 0.0;
                let mut less_eq = 0.0;
                for arg in args.iter().cloned() {
                    let arg = Real::from(arg);
                    if arg <= v {
                        less_eq += 1.0;
                        if arg != v {
                            less += 1.0;
                        }
                    }
                }
                less < args.len() as f64 / 2.0 && less_eq >= args.len() as f64 / 2.0
            })
            .unwrap_or_default())
    }

    pub fn choose(&mut self, _context: &mut Context, args: &[Value]) -> gml::Result<Value> {
        match args.len().checked_sub(1) {
            Some(i) => Ok(args[self.rand.next_int(i as _) as usize].clone()),
            None => Ok(Default::default()),
        }
    }

    pub fn clamp(&mut self, _context: &mut Context, args: &[Value]) -> gml::Result<Value> {
        expect_args!(args, [real, real, real]).map(|(n, lo, hi)| Value::Real(n.max(lo).min(hi)))
    }

    pub fn lerp(&mut self, _context: &mut Context, args: &[Value]) -> gml::Result<Value> {
        let (low, high, amount) = expect_args!(args, [real, real, real])?;
        Ok(Value::from(((high - low) * amount) + low))
    }

    pub fn real(&mut self, _context: &mut Context, args: &[Value]) -> gml::Result<Value> {
        expect_args!(args, [any]).and_then(|v| match v {
            r @ Value::Real(_) => Ok(r),
            Value::Str(s) => match s.as_ref().trim() {
                x if x.len() == 0 => Ok(Value::Real(Real::from(0.0))),
                x => match x.parse::<f64>() {
                    Ok(r) => Ok(Value::Real(r.into())),
                    Err(e) => Err(gml::Error::FunctionError("real".into(), format!("can't convert {} - {}", s, e))),
                },
            },
        })
    }

    pub fn string(&mut self, _context: &mut Context, args: &[Value]) -> gml::Result<Value> {
        expect_args!(args, [any]).map(|v| v.repr().into())
    }

    pub fn string_format(&mut self, _context: &mut Context, args: &[Value]) -> gml::Result<Value> {
        let (val, mut tot, mut dec) = expect_args!(args, [any, int, int])?;
        match val {
            Value::Str(_) => Ok(val),
            Value::Real(mut x) => {
                dec = dec.min(18);
                tot = tot.max(0);
                if dec < 0 {
                    // Very strange behaviour here but I swear it's accurate
                    let power = Real::from(10f64.powi(-dec));
                    x = Real::from((x / power).round()) * power;
                    dec = 18;
                }
                Ok(format!("{num:>width$.prec$}", num = x, prec = dec as usize, width = tot as usize).into())
            },
        }
    }

    pub fn chr(&mut self, _context: &mut Context, args: &[Value]) -> gml::Result<Value> {
        expect_args!(args, [int]).map(|x| char::try_from(x as u32).unwrap_or_default().to_string().into())
    }

    pub fn ansi_char(&mut self, _context: &mut Context, args: &[Value]) -> gml::Result<Value> {
        expect_args!(args, [int]).map(|x| char::try_from(x as u8).unwrap_or_default().to_string().into())
    }

    pub fn ord(&mut self, _context: &mut Context, args: &[Value]) -> gml::Result<Value> {
        expect_args!(args, [string]).map(|s| s.as_ref().chars().nth(0).map(|x| x as u32).unwrap_or_default().into())
    }

    pub fn string_length(&mut self, _context: &mut Context, args: &[Value]) -> gml::Result<Value> {
        expect_args!(args, [string]).map(|s| Value::Real((s.as_ref().chars().count() as f64).into()))
    }

    pub fn string_byte_length(&mut self, _context: &mut Context, args: &[Value]) -> gml::Result<Value> {
        expect_args!(args, [string]).map(|s| Value::Real((s.as_ref().len() as f64).into()))
    }

    pub fn string_byte_at(&mut self, _context: &mut Context, args: &[Value]) -> gml::Result<Value> {
        // NOTE: The gamemaker 8 runner instead of defaulting to 0 just reads any memory address. LOL
        // We don't do this, unsurprisingly.
        expect_args!(args, [string, int]).map(|(s, ix)| {
            Value::Real(
                (s.as_ref().as_bytes().get((ix as isize - 1).max(0) as usize).copied().unwrap_or_default() as f64)
                    .into(),
            )
        })
    }

    pub fn string_pos(&mut self, _context: &mut Context, args: &[Value]) -> gml::Result<Value> {
        expect_args!(args, [string, string]).map(|(ss, s)| {
            Value::Real(Real::from(s.as_ref().find(ss.as_ref()).map(|p| p + 1).unwrap_or_default() as f64))
        })
    }

    pub fn string_copy(&mut self, _context: &mut Context, args: &[Value]) -> gml::Result<Value> {
        // This is the worst thing that anyone's ever written. Please try to ignore it.
        // I can get invalid indices as in mid-char or OOB and pretend nothing went wrong.
        expect_args!(args, [string, int, int]).map(|(s, ix, len)| {
            let sub = s
                .as_ref()
                .get(s.as_ref().char_indices().nth((ix as isize - 1).max(0) as usize).map_or(0, |(i, _)| i)..)
                .unwrap_or("");
            Value::Str(
                sub.get(..sub.char_indices().nth(len as usize).map_or(sub.len(), |(i, _)| i))
                    .unwrap_or("")
                    .to_string()
                    .into(),
            )
        })
    }

    pub fn string_char_at(&mut self, _context: &mut Context, args: &[Value]) -> gml::Result<Value> {
        expect_args!(args, [string, int]).map(|(s, ix)| {
            Value::Str(
                s.as_ref()
                    .chars()
                    .nth((ix as isize - 1).max(0) as usize)
                    .map_or("".to_string().into(), |ch| ch.to_string().into()),
            )
        })
    }

    pub fn string_delete(&mut self, _context: &mut Context, args: &[Value]) -> gml::Result<Value> {
        // See the comment on string_copy.
        expect_args!(args, [string, int, int]).map(|(s, ix, len)| {
            let sub = s.as_ref().get(..s.as_ref().char_indices().nth(ix as usize).map_or(0, |(i, _)| i)).unwrap_or("");
            let sub2 = s
                .as_ref()
                .get(
                    s.as_ref()
                        .char_indices()
                        .nth((ix as isize + len as isize - 1).max(0) as usize)
                        .map_or(0, |(i, _)| i)..,
                )
                .unwrap_or("");
            Value::Str(format!("{}{}", sub, sub2).into())
        })
    }

    pub fn string_insert(&mut self, _context: &mut Context, args: &[Value]) -> gml::Result<Value> {
        expect_args!(args, [string, string, int]).map(|(ss, s, ix)| {
            // TODO: This edge case could be less disgusting.
            let ix = (ix as isize - 1).max(0) as usize;
            Value::Str(if s.as_ref().is_char_boundary(ix) {
                s.as_ref()
                    .chars()
                    .take(ix)
                    .chain(ss.as_ref().chars())
                    .chain(s.as_ref().chars().skip(ix + ss.as_ref().chars().count()))
                    .collect::<String>()
                    .into()
            } else {
                let mut newstr = s.as_ref().to_string();
                newstr.insert_str(ix, ss.as_ref());
                newstr.into()
            })
        })
    }

    pub fn string_lower(&mut self, _context: &mut Context, args: &[Value]) -> gml::Result<Value> {
        expect_args!(args, [string])
            .map(|s| Value::Str(s.as_ref().chars().map(|ch| ch.to_ascii_lowercase()).collect::<String>().into()))
    }

    pub fn string_upper(&mut self, _context: &mut Context, args: &[Value]) -> gml::Result<Value> {
        expect_args!(args, [string])
            .map(|s| Value::Str(s.as_ref().chars().map(|ch| ch.to_ascii_uppercase()).collect::<String>().into()))
    }

    pub fn string_repeat(&mut self, _context: &mut Context, args: &[Value]) -> gml::Result<Value> {
        expect_args!(args, [string, real]).map(|(s, n)| Value::Str(s.as_ref().repeat(n.into_inner() as usize).into()))
    }

    pub fn string_letters(&mut self, _context: &mut Context, args: &[Value]) -> gml::Result<Value> {
        expect_args!(args, [string])
            .map(|s| Value::Str(s.as_ref().chars().filter(|ch| ch.is_ascii_alphabetic()).collect::<String>().into()))
    }

    pub fn string_digits(&mut self, _context: &mut Context, args: &[Value]) -> gml::Result<Value> {
        expect_args!(args, [string])
            .map(|s| Value::Str(s.as_ref().chars().filter(|ch| ch.is_ascii_digit()).collect::<String>().into()))
    }

    pub fn string_lettersdigits(&mut self, _context: &mut Context, args: &[Value]) -> gml::Result<Value> {
        expect_args!(args, [string])
            .map(|s| Value::Str(s.as_ref().chars().filter(|ch| ch.is_ascii_alphanumeric()).collect::<String>().into()))
    }

    pub fn string_replace(&mut self, _context: &mut Context, args: &[Value]) -> gml::Result<Value> {
        expect_args!(args, [string, string, string])
            .map(|(s, x, y)| Value::Str(s.as_ref().replacen(x.as_ref(), y.as_ref(), 1).into()))
    }

    pub fn string_replace_all(&mut self, _context: &mut Context, args: &[Value]) -> gml::Result<Value> {
        expect_args!(args, [string, string, string])
            .map(|(s, x, y)| Value::Str(s.as_ref().replace(x.as_ref(), y.as_ref()).into()))
    }

    pub fn string_count(&mut self, _context: &mut Context, args: &[Value]) -> gml::Result<Value> {
        expect_args!(args, [string, string])
            .map(|(ss, s)| Value::Real(Real::from(s.as_ref().matches(ss.as_ref()).count() as f64)))
    }

    pub fn dot_product(&mut self, _context: &mut Context, args: &[Value]) -> gml::Result<Value> {
        let (x1, y1, x2, y2) = expect_args!(args, [real, real, real, real])?;
        let l1 = Real::from(x1.into_inner().hypot(y1.into_inner()));
        let l2 = Real::from(x2.into_inner().hypot(y2.into_inner()));
        let (x1, y1) = (x1 / l1, y1 / l1);
        let (x2, y2) = (x2 / l2, y2 / l2);
        Ok((x1 * x2 + y1 * y2).into())
    }

    pub fn dot_product_3d(&mut self, _context: &mut Context, args: &[Value]) -> gml::Result<Value> {
        let (x1, y1, z1, x2, y2, z2) = expect_args!(args, [real, real, real, real, real, real])?;
        let l1 = (x1 * x1 + y1 * y1 + z1 * z1).sqrt();
        let l2 = (x2 * x2 + y2 * y2 + z2 * z2).sqrt();
        let (x1, y1, z1) = (x1 / l1, y1 / l1, z1 / l1);
        let (x2, y2, z2) = (x2 / l2, y2 / l2, z2 / l2);
        Ok((x1 * x2 + y1 * y2 + z1 * z2).into())
    }

    pub fn point_distance_3d(&mut self, _context: &mut Context, args: &[Value]) -> gml::Result<Value> {
        let (x1, y1, z1, x2, y2, z2) = expect_args!(args, [real, real, real, real, real, real])?;
        let xdist = x2 - x1;
        let ydist = y2 - y1;
        let zdist = z2 - z1;
        Ok((xdist * xdist + ydist * ydist + zdist * zdist).sqrt().into())
    }

    pub fn point_distance(&mut self, _context: &mut Context, args: &[Value]) -> gml::Result<Value> {
        let (x1, y1, x2, y2) = expect_args!(args, [real, real, real, real])?;
        let xdist = x2 - x1;
        let ydist = y2 - y1;
        Ok((xdist * xdist + ydist * ydist).sqrt().into())
    }

    pub fn point_direction(&mut self, _context: &mut Context, args: &[Value]) -> gml::Result<Value> {
        let (x1, y1, x2, y2) = expect_args!(args, [real, real, real, real])?;
        Ok((y1 - y2).arctan2(x2 - x1).to_degrees().into())
    }

    pub fn lengthdir_x(&mut self, _context: &mut Context, args: &[Value]) -> gml::Result<Value> {
        let (len, dir) = expect_args!(args, [real, real])?;
        Ok((dir.to_radians().cos() * len).into())
    }

    pub fn lengthdir_y(&mut self, _context: &mut Context, args: &[Value]) -> gml::Result<Value> {
        let (len, dir) = expect_args!(args, [real, real])?;
        Ok((dir.to_radians().sin() * -len).into())
    }

    pub fn move_random(&mut self, _context: &mut Context, _args: &[Value]) -> gml::Result<Value> {
        // Expected arg count: 2
        unimplemented!("Called unimplemented kernel function move_random")
    }

    pub fn place_free(&mut self, context: &mut Context, args: &[Value]) -> gml::Result<Value> {
        let (x, y) = expect_args!(args, [real, real])?;

        // Set self's position to the new coordinates
        let instance = self.instance_list.get(context.this);
        let old_x = instance.x.get();
        let old_y = instance.y.get();
        instance.x.set(x);
        instance.y.set(y);
        instance.bbox_is_stale.set(true);

        // Check collision with any solids
        let free = self.check_collision_solid(context.this).is_none();

        // Move self back to where it was
        instance.x.set(old_x);
        instance.y.set(old_y);
        instance.bbox_is_stale.set(true);

        Ok(free.into())
    }

    pub fn place_empty(&mut self, context: &mut Context, args: &[Value]) -> gml::Result<Value> {
        let (x, y) = expect_args!(args, [real, real])?;

        // Set self's position to the new coordinates
        let instance = self.instance_list.get(context.this);
        let old_x = instance.x.get();
        let old_y = instance.y.get();
        instance.x.set(x);
        instance.y.set(y);
        instance.bbox_is_stale.set(true);

        // Check collision with any instance
        let empty = self.check_collision_any(context.this).is_none();

        // Move self back to where it was
        instance.x.set(old_x);
        instance.y.set(old_y);
        instance.bbox_is_stale.set(true);

        Ok(empty.into())
    }

    pub fn place_meeting(&mut self, context: &mut Context, args: &[Value]) -> gml::Result<Value> {
        let (x, y, obj) = expect_args!(args, [real, real, int])?;

        // Set self's position to the new coordinates
        let instance = self.instance_list.get(context.this);
        let old_x = instance.x.get();
        let old_y = instance.y.get();
        instance.x.set(x);
        instance.y.set(y);
        instance.bbox_is_stale.set(true);

        // Check collision with target
        let collision = match obj {
            gml::SELF => false,
            gml::OTHER => self.check_collision(context.this, context.other),
            gml::ALL => self.check_collision_any(context.this).is_some(),
            obj if obj < 100000 => {
                // Target is an object ID
                if let Some(object) = self.assets.objects.get_asset(obj) {
                    let mut iter = self.instance_list.iter_by_identity(object.children.clone());
                    loop {
                        match iter.next(&self.instance_list) {
                            Some(target) => {
                                if target != context.this && self.check_collision(context.this, target) {
                                    break true
                                }
                            },
                            None => break false,
                        }
                    }
                } else {
                    false
                }
            },
            instance_id => {
                // Target is an instance ID
                match self.instance_list.get_by_instid(instance_id) {
                    Some(id) => id != context.this && self.check_collision(context.this, id),
                    None => false,
                }
            },
        };

        // Move self back to where it was
        instance.x.set(old_x);
        instance.y.set(old_y);
        instance.bbox_is_stale.set(true);

        Ok(collision.into())
    }

    pub fn place_snapped(&mut self, _context: &mut Context, _args: &[Value]) -> gml::Result<Value> {
        // Expected arg count: 2
        unimplemented!("Called unimplemented kernel function place_snapped")
    }

    pub fn move_snap(&mut self, context: &mut Context, args: &[Value]) -> gml::Result<Value> {
        let (hsnap, vsnap) = expect_args!(args, [real, real])?;
        let instance = self.instance_list.get(context.this);
        instance.x.set(Real::from((instance.x.get() / hsnap).round()) * hsnap);
        instance.y.set(Real::from((instance.y.get() / vsnap).round()) * vsnap);
        instance.bbox_is_stale.set(true);
        Ok(Default::default())
    }

    pub fn move_towards_point(&mut self, context: &mut Context, args: &[Value]) -> gml::Result<Value> {
        let (x, y, speed) = expect_args!(args, [real, real, real])?;
        let instance = self.instance_list.get(context.this);
        let direction = (instance.y.get() - y).arctan2(x - instance.x.get()).to_degrees();
        instance.set_speed_direction(speed, direction);
        Ok(Default::default())
    }

    pub fn move_contact(&mut self, context: &mut Context, args: &[Value]) -> gml::Result<Value> {
        let direction = expect_args!(args, [any])?;
        self.move_contact_all(context, &[direction, (-1).into()])
    }

    pub fn move_contact_solid(&mut self, context: &mut Context, args: &[Value]) -> gml::Result<Value> {
        let (direction, max_distance) = expect_args!(args, [real, int])?;
        let max_distance = if max_distance > 0 {
            max_distance
        } else {
            1000 // GML default
        };

        // Figure out how far we're going to step in x and y between each check
        let step_x = direction.to_radians().cos();
        let step_y = -direction.to_radians().sin();

        // Check if we're already colliding with a solid, do nothing if so
        if self.check_collision_solid(context.this).is_none() {
            let instance = self.instance_list.get(context.this);
            for _ in 0..max_distance {
                // Step forward, but back up old coordinates
                let old_x = instance.x.get();
                let old_y = instance.y.get();
                instance.x.set(instance.x.get() + step_x);
                instance.y.set(instance.y.get() + step_y);
                instance.bbox_is_stale.set(true);

                // Check if we're colliding with a solid now
                if self.check_collision_solid(context.this).is_some() {
                    // Move self back to where it was, then exit
                    instance.x.set(old_x);
                    instance.y.set(old_y);
                    instance.bbox_is_stale.set(true);
                    break
                }
            }
        }

        Ok(Default::default())
    }

    pub fn move_contact_all(&mut self, context: &mut Context, args: &[Value]) -> gml::Result<Value> {
        let (direction, max_distance) = expect_args!(args, [real, int])?;
        let max_distance = if max_distance > 0 {
            max_distance
        } else {
            1000 // GML default
        };

        // Figure out how far we're going to step in x and y between each check
        let step_x = direction.to_radians().cos();
        let step_y = -direction.to_radians().sin();

        // Check if we're already colliding with another instance, do nothing if so
        if self.check_collision_any(context.this).is_none() {
            let instance = self.instance_list.get(context.this);
            for _ in 0..max_distance {
                // Step forward, but back up old coordinates
                let old_x = instance.x.get();
                let old_y = instance.y.get();
                instance.x.set(instance.x.get() + step_x);
                instance.y.set(instance.y.get() + step_y);
                instance.bbox_is_stale.set(true);

                // Check if we're colliding with another instance now
                if self.check_collision_any(context.this).is_some() {
                    // Move self back to where it was, then exit
                    instance.x.set(old_x);
                    instance.y.set(old_y);
                    instance.bbox_is_stale.set(true);
                    break
                }
            }
        }

        Ok(Default::default())
    }

    pub fn move_outside_solid(&mut self, context: &mut Context, args: &[Value]) -> gml::Result<Value> {
        let (direction, max_distance) = expect_args!(args, [real, int])?;
        let max_distance = if max_distance > 0 {
            max_distance
        } else {
            1000 // GML default
        };

        // Figure out how far we're going to step in x and y between each check
        let step_x = direction.to_radians().cos();
        let step_y = -direction.to_radians().sin();

        // Check if we're already outside all solids, do nothing if so
        if self.check_collision_solid(context.this).is_some() {
            let instance = self.instance_list.get(context.this);
            for _ in 0..max_distance {
                // Step forward
                instance.x.set(instance.x.get() + step_x);
                instance.y.set(instance.y.get() + step_y);
                instance.bbox_is_stale.set(true);

                // Check if we're outside all solids now
                if self.check_collision_solid(context.this).is_none() {
                    // Outside a solid, exit
                    break
                }
            }
        }

        Ok(Default::default())
    }

    pub fn move_outside_all(&mut self, context: &mut Context, args: &[Value]) -> gml::Result<Value> {
        let (direction, max_distance) = expect_args!(args, [real, int])?;
        let max_distance = if max_distance > 0 {
            max_distance
        } else {
            1000 // GML default
        };

        // Figure out how far we're going to step in x and y between each check
        let step_x = direction.to_radians().cos();
        let step_y = -direction.to_radians().sin();

        // Check if we're already not colliding with anything, do nothing if so
        if self.check_collision_any(context.this).is_some() {
            let instance = self.instance_list.get(context.this);
            for _ in 0..max_distance {
                // Step forward
                instance.x.set(instance.x.get() + step_x);
                instance.y.set(instance.y.get() + step_y);
                instance.bbox_is_stale.set(true);

                // Check if we're not colliding with anything now
                if self.check_collision_any(context.this).is_none() {
                    // Outside a solid, exit
                    break
                }
            }
        }

        Ok(Default::default())
    }

    pub fn move_bounce(&mut self, context: &mut Context, args: &[Value]) -> gml::Result<Value> {
        self.move_bounce_solid(context, args)
    }

    pub fn move_bounce_solid(&mut self, context: &mut Context, args: &[Value]) -> gml::Result<Value> {
        let advanced = expect_args!(args, [int])?;
        if advanced == 1 {
            self.bounce_advanced(context.this, true);
        } else {
            self.bounce(context.this, true);
        }
        Ok(Default::default())
    }

    pub fn move_bounce_all(&mut self, context: &mut Context, args: &[Value]) -> gml::Result<Value> {
        let advanced = expect_args!(args, [int])?;
        if advanced == 1 {
            self.bounce_advanced(context.this, false);
        } else {
            self.bounce(context.this, false);
        }
        Ok(Default::default())
    }

    pub fn move_wrap(&mut self, context: &mut Context, args: &[Value]) -> gml::Result<Value> {
        let (horizontal_wrap, vertical_wrap, margin) = expect_args!(args, [any, any, real])?;
        let instance = self.instance_list.get(context.this);

        let mut update_bbox = false;

        if horizontal_wrap.is_truthy() {
            let instance_x = instance.x.get();

            if instance_x < -margin {
                instance.x.set(Real::from(self.room_width) + instance_x + Real::from(2) * margin);
                update_bbox = true;
            }
            if instance_x > Real::from(self.room_width) + margin {
                instance.x.set(instance_x - Real::from(self.room_width) - Real::from(2) * margin);
                update_bbox = true;
            }
        }
        if vertical_wrap.is_truthy() {
            let instance_y = instance.y.get();
            if instance_y < -margin {
                instance.y.set(Real::from(self.room_height) + instance_y + Real::from(2) * margin);
                update_bbox = true;
            }
            if instance_y > Real::from(self.room_height) + margin {
                instance.y.set(instance_y - Real::from(self.room_height) - Real::from(2) * margin);
                update_bbox = true;
            }
        }
        if update_bbox {
            instance.bbox_is_stale.set(true);
        }
        Ok(Default::default())
    }

    pub fn motion_set(&mut self, context: &mut Context, args: &[Value]) -> gml::Result<Value> {
        let (direction, speed) = expect_args!(args, [real, real])?;
        self.instance_list.get(context.this).set_speed_direction(speed, direction);
        Ok(Default::default())
    }

    pub fn motion_add(&mut self, context: &mut Context, args: &[Value]) -> gml::Result<Value> {
        let (direction, speed) = expect_args!(args, [real, real])?;
        let instance = self.instance_list.get(context.this);
        instance.set_speed_direction(instance.speed.get() + speed, instance.direction.get() + direction);
        Ok(Default::default())
    }

    pub fn distance_to_point(&mut self, context: &mut Context, args: &[Value]) -> gml::Result<Value> {
        let (x, y) = expect_args!(args, [real, real])?;
        let instance = self.instance_list.get(context.this);

        let sprite = self.get_instance_mask_sprite(context.this);
        instance.update_bbox(sprite);

        let distance_x = if x < instance.bbox_left.get().into() {
            x - instance.bbox_left.get().into()
        } else if x > instance.bbox_right.get().into() {
            x - instance.bbox_right.get().into()
        } else {
            0.into()
        };

        let distance_y = if y < instance.bbox_top.get().into() {
            y - instance.bbox_top.get().into()
        } else if y > instance.bbox_bottom.get().into() {
            y - instance.bbox_bottom.get().into()
        } else {
            0.into()
        };

        Ok(distance_x.into_inner().hypot(distance_y.into_inner()).into())
    }

    pub fn distance_to_object(&mut self, context: &mut Context, args: &[Value]) -> gml::Result<Value> {
        let object_id = expect_args!(args, [int])?;

        // Helper fn: distance between two instances (with a function name that's really hard to say quickly)
        fn instance_distance(inst1: &Instance, inst2: &Instance) -> f64 {
            let distance_x = if inst1.bbox_left.get() > inst2.bbox_right.get() {
                inst1.bbox_left.get() - inst2.bbox_right.get()
            } else if inst2.bbox_left.get() > inst1.bbox_right.get() {
                inst2.bbox_left.get() - inst1.bbox_right.get()
            } else {
                0
            };

            let distance_y = if inst1.bbox_top.get() > inst2.bbox_bottom.get() {
                inst1.bbox_top.get() - inst2.bbox_bottom.get()
            } else if inst2.bbox_top.get() > inst1.bbox_bottom.get() {
                inst2.bbox_top.get() - inst1.bbox_bottom.get()
            } else {
                0
            };

            match (distance_x, distance_y) {
                (0, 0) => 0.0,
                (x, 0) => x.into(),
                (0, y) => y.into(),
                (x, y) => f64::from(x.pow(2) + y.pow(2)).sqrt(),
            }
        }

        let sprite = self.get_instance_mask_sprite(context.this);
        let this = self.instance_list.get(context.this);
        this.update_bbox(sprite);

        Ok(match object_id {
            gml::SELF => 0.0,
            gml::OTHER => {
                let sprite = self.get_instance_mask_sprite(context.other);
                let other = self.instance_list.get(context.other);
                other.update_bbox(sprite);
                instance_distance(this, other)
            },
            gml::ALL => {
                let mut closest = 1000000.0; // GML default
                let this = this;
                let mut iter = self.instance_list.iter_by_insertion();
                while let Some(other) = iter.next(&self.instance_list) {
                    let sprite = self.get_instance_mask_sprite(other);
                    let other = self.instance_list.get(other);
                    other.update_bbox(sprite);
                    let dist = instance_distance(this, other);
                    if dist < closest {
                        closest = dist;
                    }
                }
                closest
            },
            object_id if object_id <= 100000 => {
                if let Some(ids) = self.assets.objects.get_asset(object_id).map(|x| x.children.clone()) {
                    let mut closest = 1000000.0; // GML default
                    let this = this;
                    let mut iter = self.instance_list.iter_by_identity(ids);
                    while let Some(other) = iter.next(&self.instance_list) {
                        let sprite = self.get_instance_mask_sprite(other);
                        let other = self.instance_list.get(other);
                        other.update_bbox(sprite);
                        let dist = instance_distance(this, other);
                        if dist < closest {
                            closest = dist;
                        }
                    }
                    closest
                } else {
                    1000000.0 // GML default
                }
            },
            instance_id => {
                match self.instance_list.get_by_instid(instance_id) {
                    Some(handle) => {
                        let sprite = self.get_instance_mask_sprite(handle);
                        let other = self.instance_list.get(handle);
                        other.update_bbox(sprite);
                        instance_distance(this, other)
                    },
                    None => 1000000.0, // Again, GML default
                }
            },
        }
        .into())
    }

    pub fn path_start(&mut self, context: &mut Context, args: &[Value]) -> gml::Result<Value> {
        let (path_id, speed, end_action, absolute) = expect_args!(args, [int, real, int, any])?;
        let instance = self.instance_list.get(context.this);
        instance.path_index.set(path_id);
        instance.path_speed.set(speed);
        instance.path_endaction.set(end_action);
        instance.path_position.set(Real::from(0.0));
        if absolute.is_truthy() {
            if let Some(path_start) = self.assets.paths.get_asset(path_id).map(|x| x.start) {
                instance.path_xstart.set(path_start.x);
                instance.path_ystart.set(path_start.y);
                instance.path_pointspeed.set(path_start.speed);
            } else {
                return Err(gml::Error::NonexistentAsset(asset::Type::Path, path_id))
            }
        } else {
            instance.path_xstart.set(instance.x.get());
            instance.path_ystart.set(instance.y.get());
        }
        Ok(Default::default())
    }

    pub fn path_end(&mut self, context: &mut Context, args: &[Value]) -> gml::Result<Value> {
        expect_args!(args, [])?;
        self.instance_list.get(context.this).path_index.set(-1);
        Ok(Default::default())
    }

    pub fn mp_linear_step(&mut self, _context: &mut Context, _args: &[Value]) -> gml::Result<Value> {
        // Expected arg count: 4
        unimplemented!("Called unimplemented kernel function mp_linear_step")
    }

    pub fn mp_linear_path(&mut self, _context: &mut Context, _args: &[Value]) -> gml::Result<Value> {
        // Expected arg count: 5
        unimplemented!("Called unimplemented kernel function mp_linear_path")
    }

    pub fn mp_linear_step_object(&mut self, _context: &mut Context, _args: &[Value]) -> gml::Result<Value> {
        // Expected arg count: 4
        unimplemented!("Called unimplemented kernel function mp_linear_step_object")
    }

    pub fn mp_linear_path_object(&mut self, _context: &mut Context, _args: &[Value]) -> gml::Result<Value> {
        // Expected arg count: 5
        unimplemented!("Called unimplemented kernel function mp_linear_path_object")
    }

    pub fn mp_potential_settings(&mut self, _context: &mut Context, _args: &[Value]) -> gml::Result<Value> {
        // Expected arg count: 4
        unimplemented!("Called unimplemented kernel function mp_potential_settings")
    }

    pub fn mp_potential_step(&mut self, _context: &mut Context, _args: &[Value]) -> gml::Result<Value> {
        // Expected arg count: 4
        unimplemented!("Called unimplemented kernel function mp_potential_step")
    }

    pub fn mp_potential_path(&mut self, _context: &mut Context, _args: &[Value]) -> gml::Result<Value> {
        // Expected arg count: 6
        unimplemented!("Called unimplemented kernel function mp_potential_path")
    }

    pub fn mp_potential_step_object(&mut self, _context: &mut Context, _args: &[Value]) -> gml::Result<Value> {
        // Expected arg count: 4
        unimplemented!("Called unimplemented kernel function mp_potential_step_object")
    }

    pub fn mp_potential_path_object(&mut self, _context: &mut Context, _args: &[Value]) -> gml::Result<Value> {
        // Expected arg count: 6
        unimplemented!("Called unimplemented kernel function mp_potential_path_object")
    }

    pub fn mp_grid_create(&mut self, _context: &mut Context, _args: &[Value]) -> gml::Result<Value> {
        // Expected arg count: 6
        unimplemented!("Called unimplemented kernel function mp_grid_create")
    }

    pub fn mp_grid_destroy(&mut self, _context: &mut Context, _args: &[Value]) -> gml::Result<Value> {
        // Expected arg count: 1
        unimplemented!("Called unimplemented kernel function mp_grid_destroy")
    }

    pub fn mp_grid_clear_all(&mut self, _context: &mut Context, _args: &[Value]) -> gml::Result<Value> {
        // Expected arg count: 1
        unimplemented!("Called unimplemented kernel function mp_grid_clear_all")
    }

    pub fn mp_grid_clear_cell(&mut self, _context: &mut Context, _args: &[Value]) -> gml::Result<Value> {
        // Expected arg count: 3
        unimplemented!("Called unimplemented kernel function mp_grid_clear_cell")
    }

    pub fn mp_grid_clear_rectangle(&mut self, _context: &mut Context, _args: &[Value]) -> gml::Result<Value> {
        // Expected arg count: 5
        unimplemented!("Called unimplemented kernel function mp_grid_clear_rectangle")
    }

    pub fn mp_grid_add_cell(&mut self, _context: &mut Context, _args: &[Value]) -> gml::Result<Value> {
        // Expected arg count: 3
        unimplemented!("Called unimplemented kernel function mp_grid_add_cell")
    }

    pub fn mp_grid_add_rectangle(&mut self, _context: &mut Context, _args: &[Value]) -> gml::Result<Value> {
        // Expected arg count: 5
        unimplemented!("Called unimplemented kernel function mp_grid_add_rectangle")
    }

    pub fn mp_grid_add_instances(&mut self, _context: &mut Context, _args: &[Value]) -> gml::Result<Value> {
        // Expected arg count: 3
        unimplemented!("Called unimplemented kernel function mp_grid_add_instances")
    }

    pub fn mp_grid_path(&mut self, _context: &mut Context, _args: &[Value]) -> gml::Result<Value> {
        // Expected arg count: 7
        unimplemented!("Called unimplemented kernel function mp_grid_path")
    }

    pub fn mp_grid_draw(&mut self, _context: &mut Context, _args: &[Value]) -> gml::Result<Value> {
        // Expected arg count: 1
        unimplemented!("Called unimplemented kernel function mp_grid_draw")
    }

    pub fn collision_point(&mut self, context: &mut Context, args: &[Value]) -> gml::Result<Value> {
        let (x, y, object_id, precise, exclude_self) = expect_args!(args, [int, int, int, any, any])?;
        let precise = precise.is_truthy();
        let include_self = !exclude_self.is_truthy();
        let id = match object_id {
            gml::ALL => {
                let mut iter = self.instance_list.iter_by_insertion();
                loop {
                    match iter.next(&self.instance_list) {
                        Some(handle) => {
                            if (include_self || handle != context.this)
                                && self.check_collision_point(handle, x, y, precise)
                            {
                                break Some(handle)
                            }
                        },
                        None => break None,
                    }
                }
            },
            _ if object_id < 0 => None,
            object_id if object_id < 100000 => {
                if let Some(ids) = self.assets.objects.get_asset(object_id).map(|x| x.children.clone()) {
                    let mut iter = self.instance_list.iter_by_identity(ids);
                    loop {
                        match iter.next(&self.instance_list) {
                            Some(handle) => {
                                if (include_self || handle != context.this)
                                    && self.check_collision_point(handle, x, y, precise)
                                {
                                    break Some(handle)
                                }
                            },
                            None => break None,
                        }
                    }
                } else {
                    None
                }
            },
            instance_id => {
                if let Some(handle) = self.instance_list.get_by_instid(instance_id) {
                    if (include_self || handle != context.this) && self.check_collision_point(handle, x, y, precise) {
                        Some(handle)
                    } else {
                        None
                    }
                } else {
                    None
                }
            },
        };

        match id {
            Some(handle) => Ok(self.instance_list.get(handle).id.get().into()),
            None => Ok(gml::NOONE.into()),
        }
    }

    pub fn collision_rectangle(&mut self, context: &mut Context, args: &[Value]) -> gml::Result<Value> {
        let (x1, y1, x2, y2, object_id, precise, exclude_self) =
            expect_args!(args, [int, int, int, int, int, any, any])?;
        let precise = precise.is_truthy();
        let include_self = !exclude_self.is_truthy();
        let id = match object_id {
            gml::ALL => {
                let mut iter = self.instance_list.iter_by_insertion();
                loop {
                    match iter.next(&self.instance_list) {
                        Some(handle) => {
                            if (include_self || handle != context.this)
                                && self.check_collision_rectangle(handle, x1, y1, x2, y2, precise)
                            {
                                break Some(handle)
                            }
                        },
                        None => break None,
                    }
                }
            },
            _ if object_id < 0 => None,
            object_id if object_id < 100000 => {
                if let Some(ids) = self.assets.objects.get_asset(object_id).map(|x| x.children.clone()) {
                    let mut iter = self.instance_list.iter_by_identity(ids);
                    loop {
                        match iter.next(&self.instance_list) {
                            Some(handle) => {
                                if (include_self || handle != context.this)
                                    && self.check_collision_rectangle(handle, x1, y1, x2, y2, precise)
                                {
                                    break Some(handle)
                                }
                            },
                            None => break None,
                        }
                    }
                } else {
                    None
                }
            },
            instance_id => {
                if let Some(handle) = self.instance_list.get_by_instid(instance_id) {
                    if (include_self || handle != context.this)
                        && self.check_collision_rectangle(handle, x1, y1, x2, y2, precise)
                    {
                        Some(handle)
                    } else {
                        None
                    }
                } else {
                    None
                }
            },
        };

        match id {
            Some(handle) => Ok(self.instance_list.get(handle).id.get().into()),
            None => Ok(gml::NOONE.into()),
        }
    }

    pub fn collision_circle(&mut self, _context: &mut Context, _args: &[Value]) -> gml::Result<Value> {
        // Expected arg count: 6
        unimplemented!("Called unimplemented kernel function collision_circle")
    }

    pub fn collision_ellipse(&mut self, _context: &mut Context, _args: &[Value]) -> gml::Result<Value> {
        // Expected arg count: 7
        unimplemented!("Called unimplemented kernel function collision_ellipse")
    }

    pub fn collision_line(&mut self, context: &mut Context, args: &[Value]) -> gml::Result<Value> {
        let (x1, y1, x2, y2, object_id, precise, exclude_self) =
            expect_args!(args, [real, real, real, real, int, any, any])?;
        let precise = precise.is_truthy();
        let include_self = !exclude_self.is_truthy();
        let id = match object_id {
            gml::ALL => {
                let mut iter = self.instance_list.iter_by_insertion();
                loop {
                    match iter.next(&self.instance_list) {
                        Some(handle) => {
                            if (include_self || handle != context.this)
                                && self.check_collision_line(handle, x1, y1, x2, y2, precise)
                            {
                                break Some(handle)
                            }
                        },
                        None => break None,
                    }
                }
            },
            _ if object_id < 0 => None,
            object_id if object_id < 100000 => {
                if let Some(ids) = self.assets.objects.get_asset(object_id).map(|x| x.children.clone()) {
                    let mut iter = self.instance_list.iter_by_identity(ids);
                    loop {
                        match iter.next(&self.instance_list) {
                            Some(handle) => {
                                if (include_self || handle != context.this)
                                    && self.check_collision_line(handle, x1, y1, x2, y2, precise)
                                {
                                    break Some(handle)
                                }
                            },
                            None => break None,
                        }
                    }
                } else {
                    None
                }
            },
            instance_id => {
                if let Some(handle) = self.instance_list.get_by_instid(instance_id) {
                    if (include_self || handle != context.this)
                        && self.check_collision_line(handle, x1, y1, x2, y2, precise)
                    {
                        Some(handle)
                    } else {
                        None
                    }
                } else {
                    None
                }
            },
        };

        match id {
            Some(handle) => Ok(self.instance_list.get(handle).id.get().into()),
            None => Ok(gml::NOONE.into()),
        }
    }

    pub fn instance_find(&mut self, _context: &mut Context, args: &[Value]) -> gml::Result<Value> {
        let (obj, n) = expect_args!(args, [int, int])?;
        if n < 0 {
            return Ok(gml::NOONE.into())
        }
        let handle = match obj {
            gml::ALL => {
                let mut iter = self.instance_list.iter_by_insertion();
                (0..n + 1).filter_map(|_| iter.next(&self.instance_list)).nth(n as usize)
            },
            _ if obj < 0 => None,
            obj if obj < 100000 => {
                if let Some(ids) = self.assets.objects.get_asset(obj).map(|x| x.children.clone()) {
                    let mut iter = self.instance_list.iter_by_identity(ids);
                    (0..n + 1).filter_map(|_| iter.next(&self.instance_list)).nth(n as usize)
                } else {
                    None
                }
            },
            inst_id => {
                if n != 0 {
                    None
                } else {
                    self.instance_list
                        .get_by_instid(inst_id)
                        .filter(|h| self.instance_list.get(*h).state.get() == InstanceState::Active)
                }
            },
        };
        Ok(handle.map(|h| self.instance_list.get(h).id.get()).unwrap_or(gml::NOONE).into())
    }

    pub fn instance_exists(&mut self, _context: &mut Context, args: &[Value]) -> gml::Result<Value> {
        let obj = expect_args!(args, [int])?;
        let exists = if obj <= 100000 {
            self.instance_list.count(obj) != 0
        } else {
            self.instance_list.get_by_instid(obj).is_some()
        };
        Ok(exists.into())
    }

    pub fn instance_number(&mut self, _context: &mut Context, args: &[Value]) -> gml::Result<Value> {
        let object_id = expect_args!(args, [int])?;
        if let Some(object) = self.assets.objects.get_asset(object_id) {
            let ids = object.children.clone();
            let count = ids.borrow().iter().copied().map(|id| self.instance_list.count(id)).sum::<usize>();
            Ok(count.into())
        } else {
            Ok(Value::Real(Real::from(0.0)))
        }
    }

    pub fn instance_position(&mut self, _context: &mut Context, args: &[Value]) -> gml::Result<Value> {
        let (x, y, object_id) = expect_args!(args, [int, int, int])?;
        let id: Option<usize> = match object_id {
            gml::ALL => {
                let mut iter = self.instance_list.iter_by_insertion();
                loop {
                    match iter.next(&self.instance_list) {
                        Some(handle) => {
                            if self.check_collision_point(handle, x, y, true) {
                                break Some(handle)
                            }
                        },
                        None => break None,
                    }
                }
            },
            _ if object_id < 0 => None, // Doesn't even check for other
            object_id if object_id < 100000 => {
                if let Some(ids) = self.assets.objects.get_asset(object_id).map(|x| x.children.clone()) {
                    let mut iter = self.instance_list.iter_by_identity(ids);
                    loop {
                        match iter.next(&self.instance_list) {
                            Some(handle) => {
                                if self.check_collision_point(handle, x, y, true) {
                                    break Some(handle)
                                }
                            },
                            None => break None,
                        }
                    }
                } else {
                    None
                }
            },
            instance_id => {
                if let Some(handle) = self.instance_list.get_by_instid(instance_id) {
                    if self.check_collision_point(handle, x, y, true) { Some(handle) } else { None }
                } else {
                    None
                }
            },
        };

        match id {
            Some(handle) => Ok(self.instance_list.get(handle).id.get().into()),
            None => Ok(gml::NOONE.into()),
        }
    }

    pub fn instance_nearest(&mut self, _context: &mut Context, args: &[Value]) -> gml::Result<Value> {
        let (x, y, obj) = expect_args!(args, [real, real, int])?;
        // Check collision with target
        let nearest = match obj {
            gml::ALL => {
                // Target is all objects
                let mut iter = self.instance_list.iter_by_insertion();
                let mut maxdist = Real::from(10000000000.0); // GML default
                let mut nearest = None;
                loop {
                    match iter.next(&self.instance_list) {
                        Some(target) => {
                            let ti = self.instance_list.get(target);
                            let xdist = ti.x.get() - x;
                            let ydist = ti.y.get() - y;
                            let dist = (xdist * xdist) + (ydist * ydist);
                            if dist < maxdist {
                                maxdist = dist;
                                nearest = Some(target);
                            }
                        },
                        None => break nearest,
                    }
                }
            },
            obj if obj >= 0 && obj < 100000 => {
                // Target is an object ID
                if let Some(object) = self.assets.objects.get_asset(obj) {
                    let mut iter = self.instance_list.iter_by_identity(object.children.clone());
                    let mut maxdist = Real::from(10000000000.0); // GML default
                    let mut nearest = None;
                    loop {
                        match iter.next(&self.instance_list) {
                            Some(target) => {
                                let ti = self.instance_list.get(target);
                                let xdist = ti.x.get() - x;
                                let ydist = ti.y.get() - y;
                                let dist = (xdist * xdist) + (ydist * ydist);
                                if dist < maxdist {
                                    maxdist = dist;
                                    nearest = Some(target);
                                }
                            },
                            None => break nearest,
                        }
                    }
                } else {
                    None
                }
            },
            // Target is an instance id
            _ => None,
        };

        match nearest {
            Some(t) => Ok(self.instance_list.get(t).id.get().into()),
            None => Ok(gml::NOONE.into()),
        }
    }

    pub fn instance_furthest(&mut self, _context: &mut Context, args: &[Value]) -> gml::Result<Value> {
        let (x, y, obj) = expect_args!(args, [real, real, int])?;
        // Check collision with target
        let other: Option<usize> = match obj {
            gml::ALL => {
                // Target is an object ID
                let mut iter = self.instance_list.iter_by_insertion();
                let mut maxdist = Real::from(0.0);
                let mut nearest = None;
                loop {
                    match iter.next(&self.instance_list) {
                        Some(target) => {
                            let ti = self.instance_list.get(target);
                            let xdist = ti.x.get() - x;
                            let ydist = ti.y.get() - y;
                            let dist = (xdist * xdist) + (ydist * ydist);
                            if nearest.is_none() || dist > maxdist {
                                maxdist = dist;
                                nearest = Some(target);
                            }
                        },
                        None => break nearest,
                    }
                }
            },
            obj if obj >= 0 && obj < 100000 => {
                // Target is an object ID
                if let Some(object) = self.assets.objects.get_asset(obj) {
                    let mut iter = self.instance_list.iter_by_identity(object.children.clone());
                    let mut maxdist = Real::from(0.0);
                    let mut nearest = None;
                    loop {
                        match iter.next(&self.instance_list) {
                            Some(target) => {
                                let ti = self.instance_list.get(target);
                                let xdist = ti.x.get() - x;
                                let ydist = ti.y.get() - y;
                                let dist = (xdist * xdist) + (ydist * ydist);
                                if nearest.is_none() || dist > maxdist {
                                    maxdist = dist;
                                    nearest = Some(target);
                                }
                            },
                            None => break nearest,
                        }
                    }
                } else {
                    None
                }
            },
            // Target is an instance ID
            _ => None,
        };

        match other {
            Some(t) => Ok(self.instance_list.get(t).id.get().into()),
            None => Ok(gml::NOONE.into()),
        }
    }

    pub fn instance_place(&mut self, context: &mut Context, args: &[Value]) -> gml::Result<Value> {
        let (x, y, obj) = expect_args!(args, [real, real, int])?;

        // Set self's position to the new coordinates
        let instance = self.instance_list.get(context.this);
        let old_x = instance.x.get();
        let old_y = instance.y.get();
        instance.x.set(x);
        instance.y.set(y);
        instance.bbox_is_stale.set(true);

        // Check collision with target
        let other: Option<usize> = match obj {
            gml::ALL => {
                // Target is all instances
                let mut iter = self.instance_list.iter_by_insertion();
                loop {
                    match iter.next(&self.instance_list) {
                        Some(target) => {
                            if target != context.this && self.check_collision(context.this, target) {
                                break Some(target)
                            }
                        },
                        None => break None,
                    }
                }
            },
            _ if obj < 0 => None, // Doesn't even check for other
            obj if obj < 100000 => {
                // Target is an object ID
                if let Some(object) = self.assets.objects.get_asset(obj) {
                    let mut iter = self.instance_list.iter_by_identity(object.children.clone());
                    loop {
                        match iter.next(&self.instance_list) {
                            Some(target) => {
                                if target != context.this && self.check_collision(context.this, target) {
                                    break Some(target)
                                }
                            },
                            None => break None,
                        }
                    }
                } else {
                    None
                }
            },
            instance_id => {
                // Target is an instance ID
                match self.instance_list.get_by_instid(instance_id) {
                    Some(id) if id != context.this && self.check_collision(context.this, id) => Some(id),
                    _ => None,
                }
            },
        };

        // Move self back to where it was
        instance.x.set(old_x);
        instance.y.set(old_y);
        instance.bbox_is_stale.set(true);

        match other {
            Some(t) => Ok(self.instance_list.get(t).id.get().into()),
            None => Ok(gml::NOONE.into()),
        }
    }

    pub fn instance_create(&mut self, _context: &mut Context, args: &[Value]) -> gml::Result<Value> {
        let (x, y, object_id) = expect_args!(args, [real, real, int])?;
        if let Some(Some(object)) = self.assets.objects.get(object_id as usize) {
            self.last_instance_id += 1;
            let id = self.last_instance_id;
            let instance = self.instance_list.insert(Instance::new(id, x, y, object_id, object));
            self.run_instance_event(gml::ev::CREATE, 0, instance, instance, None)?;
            Ok(id.into())
        } else {
            Err(gml::Error::FunctionError("instance_create".into(), format!("Invalid object ID: {}", object_id)))
        }
    }

    pub fn instance_copy(&mut self, _context: &mut Context, _args: &[Value]) -> gml::Result<Value> {
        // Expected arg count: 1
        unimplemented!("Called unimplemented kernel function instance_copy")
    }

    pub fn instance_change(&mut self, context: &mut Context, args: &[Value]) -> gml::Result<Value> {
        let (object_id, perf) = expect_args!(args, [int, any])?;
        let run_events = perf.is_truthy();

        if run_events {
            self.run_instance_event(gml::ev::DESTROY, 0, context.this, context.this, None)?;
        }
        self.instance_list.mark_deleted(context.this);

        // These variables get copied to the new instance
        let old_instance = self.instance_list.get(context.this);
        let fields = (*old_instance.fields.borrow()).clone();
        let alarms = (*old_instance.alarms.borrow()).clone();
        let x = old_instance.x.get();
        let y = old_instance.y.get();
        let gravity = old_instance.gravity.get();
        let gravity_direction = old_instance.gravity_direction.get();
        let hspeed = old_instance.hspeed.get();
        let vspeed = old_instance.vspeed.get();
        let speed = old_instance.speed.get();
        let direction = old_instance.direction.get();
        let friction = old_instance.friction.get();
        let image_xscale = old_instance.image_xscale.get();
        let image_yscale = old_instance.image_yscale.get();
        let image_speed = old_instance.image_speed.get();
        let image_angle = old_instance.image_angle.get();
        let image_blend = old_instance.image_blend.get();

        let object = self
            .assets
            .objects
            .get_asset(object_id)
            .ok_or(gml::Error::NonexistentAsset(asset::Type::Object, object_id))?;
        self.last_instance_id += 1;
        let handle = self.instance_list.insert(Instance::new(self.last_instance_id, x, y, object_id, object));
        let instance = self.instance_list.get(handle);
        *instance.fields.borrow_mut() = fields;
        *instance.alarms.borrow_mut() = alarms;
        instance.gravity.set(gravity);
        instance.gravity_direction.set(gravity_direction);
        instance.hspeed.set(hspeed);
        instance.vspeed.set(vspeed);
        instance.speed.set(speed);
        instance.direction.set(direction);
        instance.friction.set(friction);
        instance.image_xscale.set(image_xscale);
        instance.image_yscale.set(image_yscale);
        instance.image_speed.set(image_speed);
        instance.image_angle.set(image_angle);
        instance.image_blend.set(image_blend);

        if run_events {
            self.run_instance_event(gml::ev::CREATE, 0, handle, handle, None)?;
        }

        Ok(Default::default())
    }

    pub fn instance_destroy(&mut self, context: &mut Context, args: &[Value]) -> gml::Result<Value> {
        expect_args!(args, [])?;
        self.run_instance_event(gml::ev::DESTROY, 0, context.this, context.this, None)?;
        self.instance_list.mark_deleted(context.this);
        Ok(Default::default())
    }

    pub fn instance_sprite(&mut self, _context: &mut Context, _args: &[Value]) -> gml::Result<Value> {
        // Expected arg count: 1
        unimplemented!("Called unimplemented kernel function instance_sprite")
    }

    pub fn position_empty(&mut self, context: &mut Context, args: &[Value]) -> gml::Result<Value> {
        let (x, y) = expect_args!(args, [any, any])?;
        Ok((!self.position_meeting(context, &[gml::ALL.into(), x, y])?.is_truthy()).into())
    }

    pub fn position_meeting(&mut self, context: &mut Context, args: &[Value]) -> gml::Result<Value> {
        let (x, y, object_id) = expect_args!(args, [int, int, int])?;
        let meeting = match object_id {
            gml::SELF => self.check_collision_point(context.this, x, y, true),
            gml::OTHER => self.check_collision_point(context.other, x, y, true),
            gml::ALL => {
                let mut iter = self.instance_list.iter_by_insertion();
                loop {
                    match iter.next(&self.instance_list) {
                        Some(handle) => {
                            if self.check_collision_point(handle, x, y, true) {
                                break true
                            }
                        },
                        None => break false,
                    }
                }
            },
            object_id if object_id < 100000 => {
                if let Some(ids) = self.assets.objects.get_asset(object_id).map(|x| x.children.clone()) {
                    let mut iter = self.instance_list.iter_by_identity(ids);
                    loop {
                        match iter.next(&self.instance_list) {
                            Some(handle) => {
                                if self.check_collision_point(handle, x, y, true) {
                                    break true
                                }
                            },
                            None => break false,
                        }
                    }
                } else {
                    false
                }
            },
            instance_id => {
                if let Some(handle) = self.instance_list.get_by_instid(instance_id) {
                    self.check_collision_point(handle, x, y, true)
                } else {
                    false
                }
            },
        };
        Ok(meeting.into())
    }

    pub fn position_destroy(&mut self, _context: &mut Context, _args: &[Value]) -> gml::Result<Value> {
        // Expected arg count: 2
        unimplemented!("Called unimplemented kernel function position_destroy")
    }

    pub fn position_change(&mut self, _context: &mut Context, _args: &[Value]) -> gml::Result<Value> {
        // Expected arg count: 4
        unimplemented!("Called unimplemented kernel function position_change")
    }

    pub fn instance_deactivate_all(&mut self, context: &mut Context, args: &[Value]) -> gml::Result<Value> {
        let notme = expect_args!(args, [any])?;
        let mut iter = self.instance_list.iter_by_insertion();
        while let Some(handle) = iter.next(&self.instance_list) {
            self.instance_list.deactivate(handle);
        }
        if notme.is_truthy() {
            self.instance_list.activate(context.this);
        }
        Ok(Default::default())
    }

    pub fn instance_deactivate_object(&mut self, context: &mut Context, args: &[Value]) -> gml::Result<Value> {
        let obj = expect_args!(args, [int])?;
        match obj {
            gml::SELF => self.instance_list.deactivate(context.this),
            gml::OTHER => self.instance_list.deactivate(context.other),
            gml::ALL => {
                let mut iter = self.instance_list.iter_by_insertion();
                while let Some(handle) = iter.next(&self.instance_list) {
                    self.instance_list.deactivate(handle);
                }
            },
            obj if obj < 100000 => {
                if let Some(ids) = self.assets.objects.get_asset(obj).map(|x| x.children.clone()) {
                    let mut iter = self.instance_list.iter_by_identity(ids);
                    while let Some(handle) = iter.next(&self.instance_list) {
                        self.instance_list.deactivate(handle);
                    }
                }
            },
            inst_id => {
                if let Some(handle) = self.instance_list.get_by_instid(inst_id) {
                    self.instance_list.deactivate(handle);
                }
            },
        }
        Ok(Default::default())
    }

    pub fn instance_deactivate_region(&mut self, context: &mut Context, args: &[Value]) -> gml::Result<Value> {
        let (left, top, width, height, inside, notme) = expect_args!(args, [real, real, real, real, any, any])?;
        let mut iter = self.instance_list.iter_by_insertion();
        while let Some(handle) = iter.next(&self.instance_list) {
            let inst = self.instance_list.get(handle);
            let mask = self.get_instance_mask_sprite(handle);
            let outside = if mask.is_some() {
                inst.update_bbox(mask);
                left > inst.bbox_right.get().into()
                    || top > inst.bbox_bottom.get().into()
                    || left + width < inst.bbox_left.get().into()
                    || top + height < inst.bbox_top.get().into()
            } else {
                inst.x.get() < left || inst.x.get() > left + width || inst.y.get() < top || inst.y.get() > top + height
            };
            if outside != inside.is_truthy() {
                self.instance_list.deactivate(handle);
            }
        }
        if notme.is_truthy() {
            self.instance_list.activate(context.this);
        }
        Ok(Default::default())
    }

    pub fn instance_activate_all(&mut self, _context: &mut Context, args: &[Value]) -> gml::Result<Value> {
        expect_args!(args, [])?;
        let mut iter = self.instance_list.iter_inactive();
        while let Some(handle) = iter.next(&self.instance_list) {
            self.instance_list.activate(handle);
        }
        Ok(Default::default())
    }

    pub fn instance_activate_object(&mut self, context: &mut Context, args: &[Value]) -> gml::Result<Value> {
        let obj = expect_args!(args, [int])?;
        match obj {
            gml::SELF => self.instance_list.activate(context.this),
            gml::OTHER => self.instance_list.activate(context.other),
            gml::ALL => {
                let mut iter = self.instance_list.iter_inactive();
                while let Some(handle) = iter.next(&self.instance_list) {
                    self.instance_list.activate(handle);
                }
            },
            obj if obj < 100000 => {
                if let Some(ids) = self.assets.objects.get_asset(obj).map(|x| x.children.clone()) {
                    let mut iter = self.instance_list.iter_inactive_by_identity(ids);
                    while let Some(handle) = iter.next(&self.instance_list) {
                        self.instance_list.activate(handle);
                    }
                }
            },
            inst_id => {
                if let Some(handle) = self.instance_list.get_by_instid(inst_id) {
                    self.instance_list.activate(handle);
                }
            },
        }
        Ok(Default::default())
    }

    pub fn instance_activate_region(&mut self, _context: &mut Context, args: &[Value]) -> gml::Result<Value> {
        let (left, top, width, height, inside) = expect_args!(args, [real, real, real, real, any])?;
        let mut iter = self.instance_list.iter_inactive();
        while let Some(handle) = iter.next(&self.instance_list) {
            let inst = self.instance_list.get(handle);
            let mask = self.get_instance_mask_sprite(handle);
            let outside = if mask.is_some() {
                inst.update_bbox(mask);
                left > inst.bbox_right.get().into()
                    || top > inst.bbox_bottom.get().into()
                    || left + width < inst.bbox_left.get().into()
                    || top + height < inst.bbox_top.get().into()
            } else {
                inst.x.get() < left || inst.x.get() > left + width || inst.y.get() < top || inst.y.get() > top + height
            };
            if outside != inside.is_truthy() {
                self.instance_list.activate(handle);
            }
        }
        Ok(Default::default())
    }

    pub fn room_goto(&mut self, _context: &mut Context, args: &[Value]) -> gml::Result<Value> {
        let target = expect_args!(args, [int])?;
        self.scene_change = Some(SceneChange::Room(target));
        Ok(Default::default())
    }

    pub fn room_goto_previous(&mut self, _context: &mut Context, args: &[Value]) -> gml::Result<Value> {
        expect_args!(args, [])?;
        match self
            .room_order
            .iter()
            .position(|x| *x == self.room_id)
            .and_then(|x| x.checked_sub(1))
            .and_then(|x| self.room_order.get(x).copied())
        {
            Some(i) => {
                self.scene_change = Some(SceneChange::Room(i));
                Ok(Default::default())
            },
            None => Err(gml::Error::EndOfRoomOrder),
        }
    }

    pub fn room_goto_next(&mut self, _context: &mut Context, args: &[Value]) -> gml::Result<Value> {
        expect_args!(args, [])?;
        match self.room_order.iter().position(|x| *x == self.room_id).and_then(|x| self.room_order.get(x + 1).copied())
        {
            Some(i) => {
                self.scene_change = Some(SceneChange::Room(i));
                Ok(Default::default())
            },
            None => Err(gml::Error::EndOfRoomOrder),
        }
    }

    pub fn room_previous(&mut self, _context: &mut Context, args: &[Value]) -> gml::Result<Value> {
        let room = expect_args!(args, [int])?;
        Ok(self
            .room_order
            .iter()
            .position(|x| *x == room)
            .and_then(|x| x.checked_sub(1))
            .and_then(|x| self.room_order.get(x).copied())
            .unwrap_or(-1)
            .into())
    }

    pub fn room_next(&mut self, _context: &mut Context, args: &[Value]) -> gml::Result<Value> {
        let room = expect_args!(args, [int])?;
        Ok(self
            .room_order
            .iter()
            .position(|x| *x == room)
            .and_then(|x| self.room_order.get(x + 1).copied())
            .unwrap_or(-1)
            .into())
    }

    pub fn room_restart(&mut self, _context: &mut Context, _args: &[Value]) -> gml::Result<Value> {
        self.scene_change = Some(SceneChange::Room(self.room_id));
        Ok(Default::default())
    }

    pub fn game_end(&mut self, _context: &mut Context, _args: &[Value]) -> gml::Result<Value> {
        self.scene_change = Some(SceneChange::End);
        Ok(Default::default())
    }

    pub fn game_restart(&mut self, _context: &mut Context, _args: &[Value]) -> gml::Result<Value> {
        self.scene_change = Some(SceneChange::Restart);
        Ok(Default::default())
    }

    pub fn game_load(&mut self, _context: &mut Context, _args: &[Value]) -> gml::Result<Value> {
        // Expected arg count: 1
        unimplemented!("Called unimplemented kernel function game_load")
    }

    pub fn game_save(&mut self, _context: &mut Context, _args: &[Value]) -> gml::Result<Value> {
        // Expected arg count: 1
        unimplemented!("Called unimplemented kernel function game_save")
    }

<<<<<<< HEAD
    pub fn transition_define(&mut self, _context: &mut Context, args: &[Value]) -> gml::Result<Value> {
        let (id, script_name) = expect_args!(args, [int, string])?;
        self.user_transitions.insert(id, UserTransition { script_name });
=======
    pub fn transition_define(&mut self, _context: &mut Context, _args: &[Value]) -> gml::Result<Value> {
        // Expected arg count: 2
        //unimplemented!("Called unimplemented kernel function transition_define")
>>>>>>> 2c7bf737
        Ok(Default::default())
    }

    pub fn transition_exists(&mut self, _context: &mut Context, args: &[Value]) -> gml::Result<Value> {
        let transition_id = expect_args!(args, [int])?;
        Ok(self.get_transition(transition_id).is_some().into())
    }

    pub fn sleep(&mut self, _context: &mut Context, args: &[Value]) -> gml::Result<Value> {
        let millis = expect_args!(args, [int])?;
        if millis > 0 {
            datetime::sleep(std::time::Duration::from_millis(millis as u64));
            if let Some(ns) = self.spoofed_time_nanos.as_mut() {
                *ns += (millis as u128) * 1_000_000;
            }
            self.process_window_events();
        }
        Ok(Default::default())
    }

    pub fn yoyo_getplatform(&mut self, _context: &mut Context, _args: &[Value]) -> gml::Result<Value> {
        // Expected arg count: 0
        unimplemented!("Called unimplemented kernel function YoYo_GetPlatform")
    }

    pub fn yoyo_getdevice(&mut self, _context: &mut Context, _args: &[Value]) -> gml::Result<Value> {
        // Expected arg count: 0
        unimplemented!("Called unimplemented kernel function YoYo_GetDevice")
    }

    pub fn yoyo_openurl(&mut self, _context: &mut Context, _args: &[Value]) -> gml::Result<Value> {
        // Expected arg count: 1
        unimplemented!("Called unimplemented kernel function YoYo_OpenURL")
    }

    pub fn yoyo_openurl_ext(&mut self, _context: &mut Context, _args: &[Value]) -> gml::Result<Value> {
        // Expected arg count: 2
        unimplemented!("Called unimplemented kernel function YoYo_OpenURL_ext")
    }

    pub fn yoyo_openurl_full(&mut self, _context: &mut Context, _args: &[Value]) -> gml::Result<Value> {
        // Expected arg count: 3
        unimplemented!("Called unimplemented kernel function YoYo_OpenURL_full")
    }

    pub fn yoyo_getdomain(&mut self, _context: &mut Context, _args: &[Value]) -> gml::Result<Value> {
        // Expected arg count: 0
        unimplemented!("Called unimplemented kernel function YoYo_GetDomain")
    }

    pub fn yoyo_gettimer(&mut self, _context: &mut Context, _args: &[Value]) -> gml::Result<Value> {
        // Expected arg count: 0
        unimplemented!("Called unimplemented kernel function YoYo_GetTimer")
    }

    pub fn yoyo_addvirtualkey(&mut self, _context: &mut Context, _args: &[Value]) -> gml::Result<Value> {
        // Expected arg count: 5
        unimplemented!("Called unimplemented kernel function YoYo_AddVirtualKey")
    }

    pub fn yoyo_deletevirtualkey(&mut self, _context: &mut Context, _args: &[Value]) -> gml::Result<Value> {
        // Expected arg count: 1
        unimplemented!("Called unimplemented kernel function YoYo_DeleteVirtualKey")
    }

    pub fn yoyo_showvirtualkey(&mut self, _context: &mut Context, _args: &[Value]) -> gml::Result<Value> {
        // Expected arg count: 1
        unimplemented!("Called unimplemented kernel function YoYo_ShowVirtualKey")
    }

    pub fn yoyo_hidevirtualkey(&mut self, _context: &mut Context, _args: &[Value]) -> gml::Result<Value> {
        // Expected arg count: 1
        unimplemented!("Called unimplemented kernel function YoYo_HideVirtualKey")
    }

    pub fn yoyo_enablealphablend(&mut self, _context: &mut Context, _args: &[Value]) -> gml::Result<Value> {
        // Expected arg count: 1
        unimplemented!("Called unimplemented kernel function YoYo_EnableAlphaBlend")
    }

    pub fn file_bin_open(&mut self, _context: &mut Context, args: &[Value]) -> gml::Result<Value> {
        let (filename, mode) = expect_args!(args, [string, int])?;
        let (read, write) = match mode {
            0 => (true, false),
            1 => (false, true),
            2 | _ => (true, true),
        };
        match self.file_manager.open(filename.as_ref(), file::Content::Binary, read, write, false) {
            Ok(i) => Ok(i.into()),
            Err(e) => Err(gml::Error::FunctionError("file_bin_open".into(), e.into())),
        }
    }

    pub fn file_bin_rewrite(&mut self, _context: &mut Context, args: &[Value]) -> gml::Result<Value> {
        let handle = expect_args!(args, [int])?;
        match self.file_manager.clear(handle) {
            Ok(()) => Ok(Value::Real(Real::from(0.0))),
            Err(e) => Err(gml::Error::FunctionError("file_bin_close".into(), e.into())),
        }
    }

    pub fn file_bin_close(&mut self, _context: &mut Context, args: &[Value]) -> gml::Result<Value> {
        let handle = expect_args!(args, [int])?;
        match self.file_manager.close(handle, file::Content::Binary) {
            Ok(()) => Ok(Value::Real(Real::from(0.0))),
            Err(e) => Err(gml::Error::FunctionError("file_bin_close".into(), e.into())),
        }
    }

    pub fn file_bin_position(&mut self, _context: &mut Context, args: &[Value]) -> gml::Result<Value> {
        let handle = expect_args!(args, [int])?;
        match self.file_manager.tell(handle) {
            Ok(p) => Ok(f64::from(p as i32).into()),
            Err(e) => Err(gml::Error::FunctionError("file_bin_position".into(), e.into())),
        }
    }

    pub fn file_bin_size(&mut self, _context: &mut Context, args: &[Value]) -> gml::Result<Value> {
        let handle = expect_args!(args, [int])?;
        match self.file_manager.size(handle) {
            Ok(l) => Ok(f64::from(l as i32).into()),
            Err(e) => Err(gml::Error::FunctionError("file_bin_size".into(), e.into())),
        }
    }

    pub fn file_bin_seek(&mut self, _context: &mut Context, args: &[Value]) -> gml::Result<Value> {
        let (handle, pos) = expect_args!(args, [int, int])?;
        match self.file_manager.seek(handle, pos) {
            Ok(()) => Ok(Value::from(0.0)),
            Err(e) => Err(gml::Error::FunctionError("file_bin_seek".into(), e.into())),
        }
    }

    pub fn file_bin_read_byte(&mut self, _context: &mut Context, args: &[Value]) -> gml::Result<Value> {
        let handle = expect_args!(args, [int])?;
        match self.file_manager.read_byte(handle) {
            Ok(b) => Ok(f64::from(b).into()),
            Err(e) => Err(gml::Error::FunctionError("file_bin_read_byte".into(), e.into())),
        }
    }

    pub fn file_bin_write_byte(&mut self, _context: &mut Context, args: &[Value]) -> gml::Result<Value> {
        let (handle, byte) = expect_args!(args, [int, int])?;
        match self.file_manager.write_byte(handle, byte as u8) {
            Ok(()) => Ok(Value::from(0.0)),
            Err(e) => Err(gml::Error::FunctionError("file_bin_write_byte".into(), e.into())),
        }
    }

    pub fn file_text_open_read(&mut self, _context: &mut Context, args: &[Value]) -> gml::Result<Value> {
        let filename = expect_args!(args, [string])?;
        match self.file_manager.open(filename.as_ref(), file::Content::Text, true, false, false) {
            Ok(i) => Ok(i.into()),
            Err(e) => {
                let err_str: String = e.into();
                println!("Warning: file_text_open_read on {} failed: {}", filename, err_str);
                Ok(Value::Real(Real::from(-1.0)))
            },
        }
    }

    pub fn file_text_open_write(&mut self, _context: &mut Context, args: &[Value]) -> gml::Result<Value> {
        let filename = expect_args!(args, [string])?;
        match self.file_manager.open(filename.as_ref(), file::Content::Text, false, true, false) {
            Ok(i) => Ok(i.into()),
            Err(e) => Err(gml::Error::FunctionError("file_text_open_write".into(), e.into())),
        }
    }

    pub fn file_text_open_append(&mut self, _context: &mut Context, args: &[Value]) -> gml::Result<Value> {
        let filename = expect_args!(args, [string])?;
        match self.file_manager.open(filename.as_ref(), file::Content::Text, false, true, true) {
            Ok(i) => Ok(i.into()),
            Err(e) => Err(gml::Error::FunctionError("file_text_open_append".into(), e.into())),
        }
    }

    pub fn file_text_close(&mut self, _context: &mut Context, args: &[Value]) -> gml::Result<Value> {
        let handle = expect_args!(args, [int])?;
        match self.file_manager.close(handle, file::Content::Text) {
            Ok(()) => Ok(Value::Real(Real::from(0.0))),
            Err(e) => Err(gml::Error::FunctionError("file_text_close".into(), e.into())),
        }
    }

    pub fn file_text_read_string(&mut self, _context: &mut Context, args: &[Value]) -> gml::Result<Value> {
        let handle = expect_args!(args, [int])?;
        match self.file_manager.read_string(handle) {
            Ok(s) => Ok(s.into()),
            Err(e) => Err(gml::Error::FunctionError("file_text_read_string".into(), e.into())),
        }
    }

    pub fn file_text_read_real(&mut self, _context: &mut Context, args: &[Value]) -> gml::Result<Value> {
        let handle = expect_args!(args, [int])?;
        match self.file_manager.read_real(handle) {
            Ok(r) => Ok(r.into()),
            Err(e) => Err(gml::Error::FunctionError("file_text_read_real".into(), e.into())),
        }
    }

    pub fn file_text_readln(&mut self, _context: &mut Context, args: &[Value]) -> gml::Result<Value> {
        let handle = expect_args!(args, [int])?;
        match self.file_manager.skip_line(handle) {
            Ok(()) => Ok(Default::default()),
            Err(e) => Err(gml::Error::FunctionError("file_text_readln".into(), e.into())),
        }
    }

    pub fn file_text_eof(&mut self, _context: &mut Context, args: &[Value]) -> gml::Result<Value> {
        let handle = expect_args!(args, [int])?;
        match self.file_manager.is_eof(handle) {
            Ok(res) => Ok(res.into()),
            Err(e) => Err(gml::Error::FunctionError("file_text_eof".into(), e.into())),
        }
    }

    pub fn file_text_eoln(&mut self, _context: &mut Context, args: &[Value]) -> gml::Result<Value> {
        let handle = expect_args!(args, [int])?;
        match self.file_manager.is_eoln(handle) {
            Ok(res) => Ok(res.into()),
            Err(e) => Err(gml::Error::FunctionError("file_text_eoln".into(), e.into())),
        }
    }

    pub fn file_text_write_string(&mut self, _context: &mut Context, args: &[Value]) -> gml::Result<Value> {
        let (handle, text) = expect_args!(args, [int, string])?;
        match self.file_manager.write_string(handle, text.as_ref()) {
            Ok(()) => Ok(Default::default()),
            Err(e) => Err(gml::Error::FunctionError("file_text_write_string".into(), e.into())),
        }
    }

    pub fn file_text_write_real(&mut self, _context: &mut Context, args: &[Value]) -> gml::Result<Value> {
        let (handle, num) = expect_args!(args, [int, real])?;
        let text = if num.fract() == Real::from(0.0) { format!(" {:.0}", num) } else { format!(" {:.6}", num) };
        match self.file_manager.write_string(handle, &text) {
            Ok(()) => Ok(Default::default()),
            Err(e) => Err(gml::Error::FunctionError("file_text_write_real".into(), e.into())),
        }
    }

    pub fn file_text_writeln(&mut self, _context: &mut Context, args: &[Value]) -> gml::Result<Value> {
        let handle = expect_args!(args, [int])?;
        match self.file_manager.write_string(handle, "\r\n") {
            Ok(()) => Ok(Default::default()),
            Err(e) => Err(gml::Error::FunctionError("file_text_writeln".into(), e.into())),
        }
    }

    pub fn file_open_read(&mut self, _context: &mut Context, _args: &[Value]) -> gml::Result<Value> {
        // Expected arg count: 1
        unimplemented!("Called unimplemented kernel function file_open_read")
    }

    pub fn file_open_write(&mut self, _context: &mut Context, _args: &[Value]) -> gml::Result<Value> {
        // Expected arg count: 1
        unimplemented!("Called unimplemented kernel function file_open_write")
    }

    pub fn file_open_append(&mut self, _context: &mut Context, _args: &[Value]) -> gml::Result<Value> {
        // Expected arg count: 1
        unimplemented!("Called unimplemented kernel function file_open_append")
    }

    pub fn file_close(&mut self, _context: &mut Context, _args: &[Value]) -> gml::Result<Value> {
        // Expected arg count: 0
        unimplemented!("Called unimplemented kernel function file_close")
    }

    pub fn file_read_string(&mut self, _context: &mut Context, _args: &[Value]) -> gml::Result<Value> {
        // Expected arg count: 0
        unimplemented!("Called unimplemented kernel function file_read_string")
    }

    pub fn file_read_real(&mut self, _context: &mut Context, _args: &[Value]) -> gml::Result<Value> {
        // Expected arg count: 0
        unimplemented!("Called unimplemented kernel function file_read_real")
    }

    pub fn file_readln(&mut self, _context: &mut Context, _args: &[Value]) -> gml::Result<Value> {
        // Expected arg count: 0
        unimplemented!("Called unimplemented kernel function file_readln")
    }

    pub fn file_eof(&mut self, _context: &mut Context, _args: &[Value]) -> gml::Result<Value> {
        // Expected arg count: 0
        unimplemented!("Called unimplemented kernel function file_eof")
    }

    pub fn file_eoln(&mut self, _context: &mut Context, _args: &[Value]) -> gml::Result<Value> {
        // Expected arg count: 0
        unimplemented!("Called unimplemented kernel function file_eoln")
    }

    pub fn file_write_string(&mut self, _context: &mut Context, _args: &[Value]) -> gml::Result<Value> {
        // Expected arg count: 1
        unimplemented!("Called unimplemented kernel function file_write_string")
    }

    pub fn file_write_real(&mut self, _context: &mut Context, _args: &[Value]) -> gml::Result<Value> {
        // Expected arg count: 1
        unimplemented!("Called unimplemented kernel function file_write_real")
    }

    pub fn file_writeln(&mut self, _context: &mut Context, _args: &[Value]) -> gml::Result<Value> {
        // Expected arg count: 0
        unimplemented!("Called unimplemented kernel function file_writeln")
    }

    pub fn file_exists(&mut self, _context: &mut Context, args: &[Value]) -> gml::Result<Value> {
        expect_args!(args, [any]).map(|x| match x {
            Value::Str(s) => file::file_exists(s.as_ref()).into(),
            Value::Real(_) => gml::FALSE.into(),
        })
    }

    pub fn file_delete(&mut self, _context: &mut Context, args: &[Value]) -> gml::Result<Value> {
        let filename = expect_args!(args, [string])?;
        match file::delete(filename.as_ref()) {
            Ok(()) => Ok(Default::default()),
            Err(e) => Err(gml::Error::FunctionError("file_delete".into(), e.into())),
        }
    }

    pub fn file_rename(&mut self, _context: &mut Context, args: &[Value]) -> gml::Result<Value> {
        let (from, to) = expect_args!(args, [string, string])?;
        if file::rename(from.as_ref(), to.as_ref()).is_err() {
            // Fail silently
            eprintln!("Warning (file_rename): could not rename {} to {}", from, to);
        }
        Ok(Default::default())
    }

    pub fn file_copy(&mut self, _context: &mut Context, args: &[Value]) -> gml::Result<Value> {
        let (from, to) = expect_args!(args, [string, string])?;
        if file::copy(from.as_ref(), to.as_ref()).is_err() {
            // Fail silently
            eprintln!("Warning (file_copy): could not copy {} to {}", from, to);
        }
        Ok(Default::default())
    }

    pub fn directory_exists(&mut self, _context: &mut Context, args: &[Value]) -> gml::Result<Value> {
        expect_args!(args, [any]).map(|x| match x {
            Value::Str(s) => file::dir_exists(s.as_ref()).into(),
            Value::Real(_) => gml::FALSE.into(),
        })
    }

    pub fn directory_create(&mut self, _context: &mut Context, args: &[Value]) -> gml::Result<Value> {
        let path = expect_args!(args, [string])?;
        match file::dir_create(path.as_ref()) {
            Ok(()) => Ok(Default::default()),
            Err(e) => Err(gml::Error::FunctionError("directory_create".into(), e.into())),
        }
    }

    pub fn file_find_first(&mut self, _context: &mut Context, _args: &[Value]) -> gml::Result<Value> {
        // Expected arg count: 2
        unimplemented!("Called unimplemented kernel function file_find_first")
    }

    pub fn file_find_next(&mut self, _context: &mut Context, _args: &[Value]) -> gml::Result<Value> {
        // Expected arg count: 0
        unimplemented!("Called unimplemented kernel function file_find_next")
    }

    pub fn file_find_close(&mut self, _context: &mut Context, _args: &[Value]) -> gml::Result<Value> {
        // Expected arg count: 0
        unimplemented!("Called unimplemented kernel function file_find_close")
    }

    pub fn file_attributes(&mut self, _context: &mut Context, _args: &[Value]) -> gml::Result<Value> {
        // Expected arg count: 2
        unimplemented!("Called unimplemented kernel function file_attributes")
    }

    pub fn filename_name(&mut self, _context: &mut Context, args: &[Value]) -> gml::Result<Value> {
        let full_path = expect_args!(args, [string])?;
        if let Some(name) = full_path.as_ref().rsplitn(2, '\\').next() {
            Ok(name.to_string().into())
        } else {
            Ok(full_path.into())
        }
    }

    pub fn filename_path(&mut self, _context: &mut Context, args: &[Value]) -> gml::Result<Value> {
        let full_path = expect_args!(args, [string])?;
        if let Some(bs) = full_path.as_ref().rfind('\\') {
            Ok(full_path.as_ref()[..bs + 1].to_string().into())
        } else {
            Ok("".to_string().into())
        }
    }

    pub fn filename_dir(&mut self, _context: &mut Context, args: &[Value]) -> gml::Result<Value> {
        let full_path = expect_args!(args, [string])?;
        if let Some(bs) = full_path.as_ref().rfind('\\') {
            Ok(full_path.as_ref()[..bs].to_string().into())
        } else {
            Ok("".to_string().into())
        }
    }

    pub fn filename_drive(&mut self, _context: &mut Context, args: &[Value]) -> gml::Result<Value> {
        let full_path = expect_args!(args, [string])?;
        let drive = full_path.as_ref().chars().take(2).collect::<String>();
        if !drive.starts_with(':') && drive.ends_with(':') { Ok(drive.into()) } else { Ok("".to_string().into()) }
    }

    pub fn filename_ext(&mut self, _context: &mut Context, args: &[Value]) -> gml::Result<Value> {
        let full_path = expect_args!(args, [string])?;
        if let Some(dot) = full_path.as_ref().rfind('.') {
            Ok(full_path.as_ref()[dot..].to_string().into())
        } else {
            Ok("".to_string().into())
        }
    }

    pub fn filename_change_ext(&mut self, _context: &mut Context, args: &[Value]) -> gml::Result<Value> {
        let (full_path, new_ext) = expect_args!(args, [string, string])?;
        let mut new_path = full_path.as_ref().rsplitn(2, '.').last().unwrap_or(full_path.as_ref()).to_string();
        new_path.push_str(new_ext.as_ref());
        Ok(new_path.into())
    }

    pub fn export_include_file(&mut self, _context: &mut Context, _args: &[Value]) -> gml::Result<Value> {
        // Expected arg count: 1
        unimplemented!("Called unimplemented kernel function export_include_file")
    }

    pub fn export_include_file_location(&mut self, _context: &mut Context, _args: &[Value]) -> gml::Result<Value> {
        // Expected arg count: 2
        unimplemented!("Called unimplemented kernel function export_include_file_location")
    }

    pub fn discard_include_file(&mut self, _context: &mut Context, _args: &[Value]) -> gml::Result<Value> {
        // Expected arg count: 1
        unimplemented!("Called unimplemented kernel function discard_include_file")
    }

    pub fn execute_program(&mut self, _context: &mut Context, args: &[Value]) -> gml::Result<Value> {
        let (prog, prog_args, wait) = expect_args!(args, [string, string, any])?;
        // Rust doesn't let you execute a program with just a string, so unescape it manually
        let mut command_array = Vec::new();
        let mut buf = Some(String::new());
        let mut quote_count = 0;
        for c in format!("{} {}", prog, prog_args).replace("\\\"", "\"\"\"").chars() {
            match c {
                '"' => {
                    buf = buf.or(Some("".into()));
                    quote_count += 1;
                    if quote_count > 2 {
                        quote_count = 0;
                        buf.as_mut().unwrap().push('"');
                    }
                },
                c if c.is_whitespace() && quote_count != 1 => {
                    quote_count %= 2;
                    if let Some(s) = buf {
                        command_array.push(s);
                        buf = None;
                    }
                },
                c => {
                    quote_count %= 2;
                    buf = buf.or(Some("".into()));
                    buf.as_mut().unwrap().push(c);
                },
            }
        }
        if let Some(s) = buf {
            command_array.push(s);
        }
        if command_array.is_empty() {
            return Err(gml::Error::FunctionError("execute_program".into(), "Cannot execute an empty string".into()))
        }
        // Actually run the program
        match Command::new(&command_array[0]).args(&command_array[1..]).spawn() {
            Ok(mut child) => {
                if wait.is_truthy() {
                    // wait() closes stdin. This is inaccurate, but Rust doesn't offer an alternative.
                    if let Err(e) = child.wait() {
                        return Err(gml::Error::FunctionError(
                            "execute_program".into(),
                            format!("Cannot wait for {}: {}", prog, e),
                        ))
                    }
                    self.process_window_events();
                }
                Ok(Default::default())
            },
            Err(e) => {
                Err(gml::Error::FunctionError("execute_program".into(), format!("Cannot execute {}: {}", prog, e)))
            },
        }
    }

    pub fn execute_shell(&mut self, _context: &mut Context, _args: &[Value]) -> gml::Result<Value> {
        // Expected arg count: 2
        unimplemented!("Called unimplemented kernel function execute_shell")
    }

    pub fn parameter_count(&mut self, _context: &mut Context, _args: &[Value]) -> gml::Result<Value> {
        // Gamemaker doesn't count parameter 0 (the game exe) as a "parameter"
        return Ok((self.parameters.len() - 1).into())
    }

    pub fn parameter_string(&mut self, _context: &mut Context, args: &[Value]) -> gml::Result<Value> {
        let param_index = expect_args!(args, [int])?;
        if param_index >= 0 {
            Ok(match self.parameters.get(param_index as usize) {
                Some(a) => a.clone(),
                None => "".to_string(),
            }
            .into())
        } else {
            Ok("".into())
        }
    }

    pub fn environment_get_variable(&mut self, _context: &mut Context, _args: &[Value]) -> gml::Result<Value> {
        // Expected arg count: 1
        unimplemented!("Called unimplemented kernel function environment_get_variable")
    }

    pub fn registry_write_string(&mut self, _context: &mut Context, _args: &[Value]) -> gml::Result<Value> {
        // Expected arg count: 2
        unimplemented!("Called unimplemented kernel function registry_write_string")
    }

    pub fn registry_write_real(&mut self, _context: &mut Context, _args: &[Value]) -> gml::Result<Value> {
        // Expected arg count: 2
        unimplemented!("Called unimplemented kernel function registry_write_real")
    }

    pub fn registry_read_string(&mut self, _context: &mut Context, _args: &[Value]) -> gml::Result<Value> {
        // Expected arg count: 1
        unimplemented!("Called unimplemented kernel function registry_read_string")
    }

    pub fn registry_read_real(&mut self, _context: &mut Context, _args: &[Value]) -> gml::Result<Value> {
        // Expected arg count: 1
        unimplemented!("Called unimplemented kernel function registry_read_real")
    }

    pub fn registry_exists(&mut self, _context: &mut Context, _args: &[Value]) -> gml::Result<Value> {
        // Expected arg count: 1
        unimplemented!("Called unimplemented kernel function registry_exists")
    }

    pub fn registry_write_string_ext(&mut self, _context: &mut Context, _args: &[Value]) -> gml::Result<Value> {
        // Expected arg count: 3
        unimplemented!("Called unimplemented kernel function registry_write_string_ext")
    }

    pub fn registry_write_real_ext(&mut self, _context: &mut Context, _args: &[Value]) -> gml::Result<Value> {
        // Expected arg count: 3
        unimplemented!("Called unimplemented kernel function registry_write_real_ext")
    }

    pub fn registry_read_string_ext(&mut self, _context: &mut Context, _args: &[Value]) -> gml::Result<Value> {
        // Expected arg count: 2
        unimplemented!("Called unimplemented kernel function registry_read_string_ext")
    }

    pub fn registry_read_real_ext(&mut self, _context: &mut Context, _args: &[Value]) -> gml::Result<Value> {
        // Expected arg count: 2
        unimplemented!("Called unimplemented kernel function registry_read_real_ext")
    }

    pub fn registry_exists_ext(&mut self, _context: &mut Context, _args: &[Value]) -> gml::Result<Value> {
        // Expected arg count: 2
        unimplemented!("Called unimplemented kernel function registry_exists_ext")
    }

    pub fn registry_set_root(&mut self, _context: &mut Context, _args: &[Value]) -> gml::Result<Value> {
        // Expected arg count: 1
        unimplemented!("Called unimplemented kernel function registry_set_root")
    }

    pub fn ini_open(&mut self, _context: &mut Context, args: &[Value]) -> gml::Result<Value> {
        let name = expect_args!(args, [string])?;
        if file::file_exists(name.as_ref()) {
            match ini::Ini::load_from_file(name.as_ref()) {
                Ok(ini) => {
                    self.open_ini = Some((ini, name));
                    Ok(Default::default())
                },
                Err(e) => Err(gml::Error::FunctionError("ini_open".into(), format!("{}", e))),
            }
        } else {
            self.open_ini = Some((ini::Ini::new(), name));
            Ok(Default::default())
        }
    }

    pub fn ini_close(&mut self, _context: &mut Context, args: &[Value]) -> gml::Result<Value> {
        expect_args!(args, [])?;
        match self.open_ini.as_ref() {
            Some((ini, path)) => match ini.write_to_file(path.as_ref()) {
                Ok(()) => {
                    self.open_ini = None;
                    Ok(Default::default())
                },
                Err(e) => Err(gml::Error::FunctionError("ini_close".into(), format!("{}", e))),
            },
            None => Ok(Default::default()),
        }
    }

    pub fn ini_read_string(&mut self, _context: &mut Context, args: &[Value]) -> gml::Result<Value> {
        let (section, key, default) = expect_args!(args, [string, string, string])?;
        match self.open_ini.as_ref() {
            Some((ini, _)) => Ok(ini
                .section(Some(section.as_ref()))
                .and_then(|s| s.get(key))
                .unwrap_or(default.as_ref())
                .to_string()
                .into()),
            None => Err(gml::Error::FunctionError(
                "ini_read_string".into(),
                "Trying to read from undefined INI file".to_string(),
            )),
        }
    }

    pub fn ini_read_real(&mut self, _context: &mut Context, args: &[Value]) -> gml::Result<Value> {
        let (section, key, default) = expect_args!(args, [string, string, real])?;
        match self.open_ini.as_ref() {
            Some((ini, _)) => match ini.section(Some(section.as_ref())).and_then(|s| s.get(key)) {
                Some(val) => match val.parse::<f64>() {
                    Ok(x) => Ok(x.into()),
                    Err(_) => Ok(Default::default()),
                },
                None => Ok(default.into()),
            },
            None => Err(gml::Error::FunctionError(
                "ini_read_real".into(),
                "Trying to read from undefined INI file".to_string(),
            )),
        }
    }

    pub fn ini_write_string(&mut self, _context: &mut Context, args: &[Value]) -> gml::Result<Value> {
        let (section, key, val) = expect_args!(args, [string, string, string])?;
        match self.open_ini.as_mut() {
            Some((ini, _)) => {
                ini.with_section(Some(section.as_ref())).set(key.as_ref(), val.as_ref());
                Ok(Default::default())
            },
            None => Err(gml::Error::FunctionError(
                "ini_write_string".into(),
                "Trying to write to undefined INI file".to_string(),
            )),
        }
    }

    pub fn ini_write_real(&mut self, _context: &mut Context, args: &[Value]) -> gml::Result<Value> {
        let (section, key, val) = expect_args!(args, [string, string, real])?;
        match self.open_ini.as_mut() {
            Some((ini, _)) => {
                ini.with_section(Some(section.as_ref())).set(key.as_ref(), val.to_string());
                Ok(Default::default())
            },
            None => Err(gml::Error::FunctionError(
                "ini_write_real".into(),
                "Trying to write to undefined INI file".to_string(),
            )),
        }
    }

    pub fn ini_key_exists(&mut self, _context: &mut Context, args: &[Value]) -> gml::Result<Value> {
        let (section, key) = expect_args!(args, [string, string])?;
        match self.open_ini.as_ref() {
            Some((ini, _)) => {
                Ok(ini.section(Some(section.as_ref())).map(|s| s.contains_key(key)).unwrap_or(false).into())
            },
            None => Err(gml::Error::FunctionError(
                "ini_key_exists".into(),
                "Trying to read from undefined INI file".to_string(),
            )),
        }
    }

    pub fn ini_section_exists(&mut self, _context: &mut Context, args: &[Value]) -> gml::Result<Value> {
        let section = expect_args!(args, [string])?;
        match self.open_ini.as_ref() {
            Some((ini, _)) => Ok(ini.section(Some(section.as_ref())).is_some().into()),
            None => Err(gml::Error::FunctionError(
                "ini_section_exists".into(),
                "Trying to read from undefined INI file".to_string(),
            )),
        }
    }

    pub fn ini_key_delete(&mut self, _context: &mut Context, args: &[Value]) -> gml::Result<Value> {
        let (section, key) = expect_args!(args, [string, string])?;
        match self.open_ini.as_mut() {
            Some((ini, _)) => {
                ini.delete_from(Some(section.as_ref()), key.as_ref());
                Ok(Default::default())
            },
            None => Err(gml::Error::FunctionError(
                "ini_key_delete".into(),
                "Trying to change undefined INI file".to_string(),
            )),
        }
    }

    pub fn ini_section_delete(&mut self, _context: &mut Context, args: &[Value]) -> gml::Result<Value> {
        let section = expect_args!(args, [string])?;
        match self.open_ini.as_mut() {
            Some((ini, _)) => {
                ini.delete(Some(section.as_ref()));
                Ok(Default::default())
            },
            None => Err(gml::Error::FunctionError(
                "ini_section_delete".into(),
                "Trying to change undefined INI file".to_string(),
            )),
        }
    }

    pub fn disk_free(&mut self, _context: &mut Context, _args: &[Value]) -> gml::Result<Value> {
        unimplemented!("Called unimplemented kernel function disk_free")
    }

    pub fn disk_size(&mut self, _context: &mut Context, _args: &[Value]) -> gml::Result<Value> {
        unimplemented!("Called unimplemented kernel function disk_size")
    }

    pub fn splash_set_caption(&mut self, _context: &mut Context, _args: &[Value]) -> gml::Result<Value> {
        // Expected arg count: 1
        unimplemented!("Called unimplemented kernel function splash_set_caption")
    }

    pub fn splash_set_fullscreen(&mut self, _context: &mut Context, _args: &[Value]) -> gml::Result<Value> {
        // Expected arg count: 1
        unimplemented!("Called unimplemented kernel function splash_set_fullscreen")
    }

    pub fn splash_set_border(&mut self, _context: &mut Context, _args: &[Value]) -> gml::Result<Value> {
        // Expected arg count: 1
        unimplemented!("Called unimplemented kernel function splash_set_border")
    }

    pub fn splash_set_size(&mut self, _context: &mut Context, _args: &[Value]) -> gml::Result<Value> {
        // Expected arg count: 2
        unimplemented!("Called unimplemented kernel function splash_set_size")
    }

    pub fn splash_set_position(&mut self, _context: &mut Context, _args: &[Value]) -> gml::Result<Value> {
        // Expected arg count: 2
        unimplemented!("Called unimplemented kernel function splash_set_position")
    }

    pub fn splash_set_adapt(&mut self, _context: &mut Context, _args: &[Value]) -> gml::Result<Value> {
        // Expected arg count: 1
        unimplemented!("Called unimplemented kernel function splash_set_adapt")
    }

    pub fn splash_set_top(&mut self, _context: &mut Context, _args: &[Value]) -> gml::Result<Value> {
        // Expected arg count: 1
        unimplemented!("Called unimplemented kernel function splash_set_top")
    }

    pub fn splash_set_color(&mut self, _context: &mut Context, _args: &[Value]) -> gml::Result<Value> {
        // Expected arg count: 1
        unimplemented!("Called unimplemented kernel function splash_set_color")
    }

    pub fn splash_set_main(&mut self, _context: &mut Context, _args: &[Value]) -> gml::Result<Value> {
        // Expected arg count: 1
        unimplemented!("Called unimplemented kernel function splash_set_main")
    }

    pub fn splash_set_scale(&mut self, _context: &mut Context, _args: &[Value]) -> gml::Result<Value> {
        // Expected arg count: 1
        unimplemented!("Called unimplemented kernel function splash_set_scale")
    }

    pub fn splash_set_cursor(&mut self, _context: &mut Context, _args: &[Value]) -> gml::Result<Value> {
        // Expected arg count: 1
        unimplemented!("Called unimplemented kernel function splash_set_cursor")
    }

    pub fn splash_set_interrupt(&mut self, _context: &mut Context, _args: &[Value]) -> gml::Result<Value> {
        // Expected arg count: 1
        unimplemented!("Called unimplemented kernel function splash_set_interrupt")
    }

    pub fn splash_set_stop_key(&mut self, _context: &mut Context, _args: &[Value]) -> gml::Result<Value> {
        // Expected arg count: 1
        unimplemented!("Called unimplemented kernel function splash_set_stop_key")
    }

    pub fn splash_set_close_button(&mut self, _context: &mut Context, _args: &[Value]) -> gml::Result<Value> {
        // Expected arg count: 1
        unimplemented!("Called unimplemented kernel function splash_set_close_button")
    }

    pub fn splash_set_stop_mouse(&mut self, _context: &mut Context, _args: &[Value]) -> gml::Result<Value> {
        // Expected arg count: 1
        unimplemented!("Called unimplemented kernel function splash_set_stop_mouse")
    }

    pub fn splash_show_video(&mut self, _context: &mut Context, _args: &[Value]) -> gml::Result<Value> {
        // Expected arg count: 2
        unimplemented!("Called unimplemented kernel function splash_show_video")
    }

    pub fn splash_show_image(&mut self, _context: &mut Context, _args: &[Value]) -> gml::Result<Value> {
        // Expected arg count: 2
        unimplemented!("Called unimplemented kernel function splash_show_image")
    }

    pub fn splash_show_text(&mut self, _context: &mut Context, _args: &[Value]) -> gml::Result<Value> {
        // Expected arg count: 2
        unimplemented!("Called unimplemented kernel function splash_show_text")
    }

    pub fn splash_show_web(&mut self, _context: &mut Context, _args: &[Value]) -> gml::Result<Value> {
        // Expected arg count: 2
        unimplemented!("Called unimplemented kernel function splash_show_web")
    }

    pub fn show_image(&mut self, _context: &mut Context, _args: &[Value]) -> gml::Result<Value> {
        // Expected arg count: 3
        unimplemented!("Called unimplemented kernel function show_image")
    }

    pub fn show_video(&mut self, _context: &mut Context, _args: &[Value]) -> gml::Result<Value> {
        // Expected arg count: 3
        unimplemented!("Called unimplemented kernel function show_video")
    }

    pub fn show_text(&mut self, _context: &mut Context, _args: &[Value]) -> gml::Result<Value> {
        // Expected arg count: 4
        unimplemented!("Called unimplemented kernel function show_text")
    }

    pub fn show_message(&mut self, _context: &mut Context, args: &[Value]) -> gml::Result<Value> {
        let _text = expect_args!(args, [string])?;
        let width = 300;
        let height = 200;

        let clear_colour = Colour::new(1.0, 142.0 / 255.0, 250.0 / 255.0);
        let options = RendererOptions { size: (width, height), vsync: false, interpolate_pixels: false };

        // TODO: this should block as a dialog, not block the entire fucking thread
        // otherwise windows thinks it's not responding or whatever

        let wb = window::WindowBuilder::new().with_size(width, height);
        let mut window = wb.build().map_err(|e| gml::Error::FunctionError("show_message".into(), e))?;
        let mut renderer = Renderer::new((), &options, &window, clear_colour)
            .map_err(|e| gml::Error::FunctionError("show_message".into(), e))?;
        window.set_visible(true);
        renderer.set_vsync(false);

        loop {
            window.process_events();
            if window.close_requested() {
                break
            }

            if window.get_inner_size() != (0, 0) {
                renderer.finish(width, height, clear_colour);
            }
        }

        // restore renderer
        // self.renderer.set_current(); <- TODO, obviously

        Ok(Default::default())
    }

    pub fn show_question(&mut self, _context: &mut Context, _args: &[Value]) -> gml::Result<Value> {
        // Expected arg count: 1
        unimplemented!("Called unimplemented kernel function show_question")
    }

    pub fn show_error(&mut self, _context: &mut Context, _args: &[Value]) -> gml::Result<Value> {
        // Expected arg count: 2
        unimplemented!("Called unimplemented kernel function show_error")
    }

    pub fn show_info(&mut self, _context: &mut Context, _args: &[Value]) -> gml::Result<Value> {
        // Expected arg count: 0
        unimplemented!("Called unimplemented kernel function show_info")
    }

    pub fn load_info(&mut self, _context: &mut Context, _args: &[Value]) -> gml::Result<Value> {
        // Expected arg count: 1
        unimplemented!("Called unimplemented kernel function load_info")
    }

    pub fn highscore_show(&mut self, _context: &mut Context, _args: &[Value]) -> gml::Result<Value> {
        // Expected arg count: 1
        unimplemented!("Called unimplemented kernel function highscore_show")
    }

    pub fn highscore_set_background(&mut self, _context: &mut Context, _args: &[Value]) -> gml::Result<Value> {
        // Expected arg count: 1
        unimplemented!("Called unimplemented kernel function highscore_set_background")
    }

    pub fn highscore_set_border(&mut self, _context: &mut Context, _args: &[Value]) -> gml::Result<Value> {
        // Expected arg count: 1
        unimplemented!("Called unimplemented kernel function highscore_set_border")
    }

    pub fn highscore_set_font(&mut self, _context: &mut Context, _args: &[Value]) -> gml::Result<Value> {
        // Expected arg count: 3
        unimplemented!("Called unimplemented kernel function highscore_set_font")
    }

    pub fn highscore_set_strings(&mut self, _context: &mut Context, _args: &[Value]) -> gml::Result<Value> {
        // Expected arg count: 3
        unimplemented!("Called unimplemented kernel function highscore_set_strings")
    }

    pub fn highscore_set_colors(&mut self, _context: &mut Context, _args: &[Value]) -> gml::Result<Value> {
        // Expected arg count: 3
        unimplemented!("Called unimplemented kernel function highscore_set_colors")
    }

    pub fn highscore_show_ext(&mut self, _context: &mut Context, _args: &[Value]) -> gml::Result<Value> {
        // Expected arg count: 7
        unimplemented!("Called unimplemented kernel function highscore_show_ext")
    }

    pub fn highscore_clear(&mut self, _context: &mut Context, _args: &[Value]) -> gml::Result<Value> {
        // Expected arg count: 0
        unimplemented!("Called unimplemented kernel function highscore_clear")
    }

    pub fn highscore_add(&mut self, _context: &mut Context, _args: &[Value]) -> gml::Result<Value> {
        // Expected arg count: 2
        unimplemented!("Called unimplemented kernel function highscore_add")
    }

    pub fn highscore_add_current(&mut self, _context: &mut Context, _args: &[Value]) -> gml::Result<Value> {
        // Expected arg count: 0
        unimplemented!("Called unimplemented kernel function highscore_add_current")
    }

    pub fn highscore_value(&mut self, _context: &mut Context, _args: &[Value]) -> gml::Result<Value> {
        // Expected arg count: 1
        unimplemented!("Called unimplemented kernel function highscore_value")
    }

    pub fn highscore_name(&mut self, _context: &mut Context, _args: &[Value]) -> gml::Result<Value> {
        // Expected arg count: 1
        unimplemented!("Called unimplemented kernel function highscore_name")
    }

    pub fn draw_highscore(&mut self, _context: &mut Context, _args: &[Value]) -> gml::Result<Value> {
        // Expected arg count: 4
        unimplemented!("Called unimplemented kernel function draw_highscore")
    }

    pub fn show_message_ext(&mut self, _context: &mut Context, _args: &[Value]) -> gml::Result<Value> {
        // Expected arg count: 4
        unimplemented!("Called unimplemented kernel function show_message_ext")
    }

    pub fn message_background(&mut self, _context: &mut Context, _args: &[Value]) -> gml::Result<Value> {
        // Expected arg count: 1
        //unimplemented!("Called unimplemented kernel function message_background")
        // TODO
        Ok(Default::default())
    }

    pub fn message_button(&mut self, _context: &mut Context, _args: &[Value]) -> gml::Result<Value> {
        // Expected arg count: 1
        //unimplemented!("Called unimplemented kernel function message_button")
        // TODO
        Ok(Default::default())
    }

    pub fn message_alpha(&mut self, _context: &mut Context, _args: &[Value]) -> gml::Result<Value> {
        // Expected arg count: 1
        //unimplemented!("Called unimplemented kernel function message_alpha")
        // TODO
        Ok(Default::default())
    }

    pub fn message_text_font(&mut self, _context: &mut Context, _args: &[Value]) -> gml::Result<Value> {
        // Expected arg count: 4
        //unimplemented!("Called unimplemented kernel function message_text_font")
        // TODO
        Ok(Default::default())
    }

    pub fn message_button_font(&mut self, _context: &mut Context, _args: &[Value]) -> gml::Result<Value> {
        // Expected arg count: 4
        //unimplemented!("Called unimplemented kernel function message_button_font")
        // TODO
        Ok(Default::default())
    }

    pub fn message_input_font(&mut self, _context: &mut Context, _args: &[Value]) -> gml::Result<Value> {
        // Expected arg count: 4
        //unimplemented!("Called unimplemented kernel function message_input_font")
        // TODO
        Ok(Default::default())
    }

    pub fn message_text_charset(&mut self, _context: &mut Context, _args: &[Value]) -> gml::Result<Value> {
        // Expected arg count: 2
        //unimplemented!("Called unimplemented kernel function message_text_charset")
        // TODO
        Ok(Default::default())
    }

    pub fn message_mouse_color(&mut self, _context: &mut Context, _args: &[Value]) -> gml::Result<Value> {
        // Expected arg count: 1
        //unimplemented!("Called unimplemented kernel function message_mouse_color")
        // TODO
        Ok(Default::default())
    }

    pub fn message_input_color(&mut self, _context: &mut Context, _args: &[Value]) -> gml::Result<Value> {
        // Expected arg count: 1
        //unimplemented!("Called unimplemented kernel function message_input_color")
        Ok(Default::default())
    }

    pub fn message_position(&mut self, _context: &mut Context, _args: &[Value]) -> gml::Result<Value> {
        // Expected arg count: 2
        //unimplemented!("Called unimplemented kernel function message_position")
        Ok(Default::default())
    }

    pub fn message_size(&mut self, _context: &mut Context, _args: &[Value]) -> gml::Result<Value> {
        // Expected arg count: 2
        //unimplemented!("Called unimplemented kernel function message_size")
        Ok(Default::default())
    }

    pub fn message_caption(&mut self, _context: &mut Context, _args: &[Value]) -> gml::Result<Value> {
        // Expected arg count: 2
        //unimplemented!("Called unimplemented kernel function message_caption")
        Ok(Default::default())
    }

    pub fn show_menu(&mut self, _context: &mut Context, _args: &[Value]) -> gml::Result<Value> {
        // Expected arg count: 2
        unimplemented!("Called unimplemented kernel function show_menu")
    }

    pub fn show_menu_pos(&mut self, _context: &mut Context, _args: &[Value]) -> gml::Result<Value> {
        // Expected arg count: 4
        unimplemented!("Called unimplemented kernel function show_menu_pos")
    }

    pub fn get_integer(&mut self, _context: &mut Context, _args: &[Value]) -> gml::Result<Value> {
        // Expected arg count: 2
        unimplemented!("Called unimplemented kernel function get_integer")
    }

    pub fn get_string(&mut self, _context: &mut Context, _args: &[Value]) -> gml::Result<Value> {
        // Expected arg count: 2
        unimplemented!("Called unimplemented kernel function get_string")
    }

    pub fn get_color(&mut self, _context: &mut Context, _args: &[Value]) -> gml::Result<Value> {
        // Expected arg count: 1
        unimplemented!("Called unimplemented kernel function get_color")
    }

    pub fn get_open_filename(&mut self, _context: &mut Context, _args: &[Value]) -> gml::Result<Value> {
        // Expected arg count: 2
        unimplemented!("Called unimplemented kernel function get_open_filename")
    }

    pub fn get_save_filename(&mut self, _context: &mut Context, _args: &[Value]) -> gml::Result<Value> {
        // Expected arg count: 2
        unimplemented!("Called unimplemented kernel function get_save_filename")
    }

    pub fn get_directory(&mut self, _context: &mut Context, _args: &[Value]) -> gml::Result<Value> {
        // Expected arg count: 1
        unimplemented!("Called unimplemented kernel function get_directory")
    }

    pub fn get_directory_alt(&mut self, _context: &mut Context, _args: &[Value]) -> gml::Result<Value> {
        // Expected arg count: 2
        unimplemented!("Called unimplemented kernel function get_directory_alt")
    }

    pub fn keyboard_get_numlock(&mut self, _context: &mut Context, args: &[Value]) -> gml::Result<Value> {
        expect_args!(args, [])?;
        Ok(self.input_manager.key_get_numlock().into())
    }

    pub fn keyboard_set_numlock(&mut self, _context: &mut Context, args: &[Value]) -> gml::Result<Value> {
        expect_args!(args, [any]).map(|x| self.input_manager.key_set_numlock(x.is_truthy()))?;
        Ok(Default::default())
    }

    pub fn keyboard_key_press(&mut self, _context: &mut Context, _args: &[Value]) -> gml::Result<Value> {
        // Expected arg count: 1
        unimplemented!("Called unimplemented kernel function keyboard_key_press")
    }

    pub fn keyboard_key_release(&mut self, _context: &mut Context, _args: &[Value]) -> gml::Result<Value> {
        // Expected arg count: 1
        unimplemented!("Called unimplemented kernel function keyboard_key_release")
    }

    pub fn keyboard_set_map(&mut self, _context: &mut Context, _args: &[Value]) -> gml::Result<Value> {
        // Expected arg count: 2
        unimplemented!("Called unimplemented kernel function keyboard_set_map")
    }

    pub fn keyboard_get_map(&mut self, _context: &mut Context, _args: &[Value]) -> gml::Result<Value> {
        // Expected arg count: 1
        unimplemented!("Called unimplemented kernel function keyboard_get_map")
    }

    pub fn keyboard_unset_map(&mut self, _context: &mut Context, _args: &[Value]) -> gml::Result<Value> {
        // Expected arg count: 0
        unimplemented!("Called unimplemented kernel function keyboard_unset_map")
    }

    pub fn keyboard_check(&mut self, _context: &mut Context, args: &[Value]) -> gml::Result<Value> {
        let key = expect_args!(args, [int])?;
        match key {
            k if k < 0 => Ok(gml::FALSE.into()),
            0 => Ok((!self.input_manager.key_check_any()).into()),
            1 => Ok(self.input_manager.key_check_any().into()),
            key => Ok(self.input_manager.key_check(key as usize).into()),
        }
    }

    pub fn keyboard_check_pressed(&mut self, _context: &mut Context, args: &[Value]) -> gml::Result<Value> {
        let key = expect_args!(args, [int])?;
        match key {
            k if k < 0 => Ok(gml::FALSE.into()),
            0 => Ok((!self.input_manager.key_check_any_pressed()).into()),
            1 => Ok(self.input_manager.key_check_any_pressed().into()),
            key => Ok(self.input_manager.key_check_pressed(key as usize).into()),
        }
    }

    pub fn keyboard_check_released(&mut self, _context: &mut Context, args: &[Value]) -> gml::Result<Value> {
        let key = expect_args!(args, [int])?;
        match key {
            k if k < 0 => Ok(gml::FALSE.into()),
            0 => Ok((!self.input_manager.key_check_any_released()).into()),
            1 => Ok(self.input_manager.key_check_any_released().into()),
            key => Ok(self.input_manager.key_check_released(key as usize).into()),
        }
    }

    pub fn keyboard_check_direct(&mut self, _context: &mut Context, args: &[Value]) -> gml::Result<Value> {
        let key = expect_args!(args, [int])?;
        match key {
            k if k < 0 => Ok(gml::FALSE.into()),
            0 => Ok((!self.input_manager.key_check_any()).into()),
            1 => Ok(self.input_manager.key_check_any().into()),
            160 => Ok(self.input_manager.key_check_lshift().into()),
            161 => Ok(self.input_manager.key_check_rshift().into()),
            162 => Ok(self.input_manager.key_check_lctrl().into()),
            163 => Ok(self.input_manager.key_check_rctrl().into()),
            164 => Ok(self.input_manager.key_check_lalt().into()),
            165 => Ok(self.input_manager.key_check_ralt().into()),
            key => Ok(self.input_manager.key_check(key as usize).into()),
        }
    }

    pub fn mouse_check_button(&mut self, _context: &mut Context, args: &[Value]) -> gml::Result<Value> {
        let button = expect_args!(args, [int])?;
        match button {
            -1 => Ok(self.input_manager.mouse_check_any().into()),
            0 => Ok((!self.input_manager.mouse_check_any()).into()),
            1 => Ok(self.input_manager.mouse_check(MouseButton::Left).into()),
            2 => Ok(self.input_manager.mouse_check(MouseButton::Right).into()),
            3 => Ok(self.input_manager.mouse_check(MouseButton::Middle).into()),
            _ => Ok(gml::FALSE.into()),
        }
    }

    pub fn mouse_check_button_pressed(&mut self, _context: &mut Context, args: &[Value]) -> gml::Result<Value> {
        let button = expect_args!(args, [int])?;
        match button {
            -1 => Ok(self.input_manager.mouse_check_any_pressed().into()),
            0 => Ok((!self.input_manager.mouse_check_any_pressed()).into()),
            1 => Ok(self.input_manager.mouse_check_pressed(MouseButton::Left).into()),
            2 => Ok(self.input_manager.mouse_check_pressed(MouseButton::Right).into()),
            3 => Ok(self.input_manager.mouse_check_pressed(MouseButton::Middle).into()),
            _ => Ok(gml::FALSE.into()),
        }
    }

    pub fn mouse_check_button_released(&mut self, _context: &mut Context, args: &[Value]) -> gml::Result<Value> {
        let button = expect_args!(args, [int])?;
        match button {
            -1 => Ok(self.input_manager.mouse_check_any_released().into()),
            0 => Ok((!self.input_manager.mouse_check_any_released()).into()),
            1 => Ok(self.input_manager.mouse_check_released(MouseButton::Left).into()),
            2 => Ok(self.input_manager.mouse_check_released(MouseButton::Right).into()),
            3 => Ok(self.input_manager.mouse_check_released(MouseButton::Middle).into()),
            _ => Ok(gml::FALSE.into()),
        }
    }

    pub fn mouse_wheel_up(&mut self, _context: &mut Context, args: &[Value]) -> gml::Result<Value> {
        expect_args!(args, [])?;
        Ok(self.input_manager.mouse_check_scroll_up().into())
    }

    pub fn mouse_wheel_down(&mut self, _context: &mut Context, args: &[Value]) -> gml::Result<Value> {
        expect_args!(args, [])?;
        Ok(self.input_manager.mouse_check_scroll_down().into())
    }

    pub fn joystick_exists(&mut self, _context: &mut Context, _args: &[Value]) -> gml::Result<Value> {
        // Expected arg count: 1
        //unimplemented!("Called unimplemented kernel function joystick_exists")
        Ok(gml::FALSE.into())
    }

    pub fn joystick_direction(&mut self, _context: &mut Context, _args: &[Value]) -> gml::Result<Value> {
        // Expected arg count: 1
        //unimplemented!("Called unimplemented kernel function joystick_direction")
        Ok(101.into())
    }

    pub fn joystick_name(&mut self, _context: &mut Context, _args: &[Value]) -> gml::Result<Value> {
        // Expected arg count: 1
        //unimplemented!("Called unimplemented kernel function joystick_name")
        Ok("".into())
    }

    pub fn joystick_axes(&mut self, _context: &mut Context, _args: &[Value]) -> gml::Result<Value> {
        // Expected arg count: 1
        //unimplemented!("Called unimplemented kernel function joystick_axes")
        Ok(0.into())
    }

    pub fn joystick_buttons(&mut self, _context: &mut Context, _args: &[Value]) -> gml::Result<Value> {
        // Expected arg count: 1
        //unimplemented!("Called unimplemented kernel function joystick_buttons")
        Ok(0.into())
    }

    pub fn joystick_has_pov(&mut self, _context: &mut Context, _args: &[Value]) -> gml::Result<Value> {
        // Expected arg count: 1
        Ok(gml::FALSE.into())
    }

    pub fn joystick_check_button(&mut self, _context: &mut Context, _args: &[Value]) -> gml::Result<Value> {
        // Expected arg count: 2
        //unimplemented!("Called unimplemented kernel function joystick_check_button")
        Ok(gml::FALSE.into())
    }

    pub fn joystick_xpos(&mut self, _context: &mut Context, _args: &[Value]) -> gml::Result<Value> {
        // Expected arg count: 1
        //unimplemented!("Called unimplemented kernel function joystick_xpos")
        Ok(0.into())
    }

    pub fn joystick_ypos(&mut self, _context: &mut Context, _args: &[Value]) -> gml::Result<Value> {
        // Expected arg count: 1
        //unimplemented!("Called unimplemented kernel function joystick_ypos")
        Ok(0.into())
    }

    pub fn joystick_zpos(&mut self, _context: &mut Context, _args: &[Value]) -> gml::Result<Value> {
        // Expected arg count: 1
        //unimplemented!("Called unimplemented kernel function joystick_zpos")
        Ok(0.into())
    }

    pub fn joystick_rpos(&mut self, _context: &mut Context, _args: &[Value]) -> gml::Result<Value> {
        // Expected arg count: 1
        //unimplemented!("Called unimplemented kernel function joystick_rpos")
        Ok(0.into())
    }

    pub fn joystick_upos(&mut self, _context: &mut Context, _args: &[Value]) -> gml::Result<Value> {
        // Expected arg count: 1
        //unimplemented!("Called unimplemented kernel function joystick_upos")
        Ok(0.into())
    }

    pub fn joystick_vpos(&mut self, _context: &mut Context, _args: &[Value]) -> gml::Result<Value> {
        // Expected arg count: 1
        //unimplemented!("Called unimplemented kernel function joystick_vpos")
        Ok(0.into())
    }

    pub fn joystick_pov(&mut self, _context: &mut Context, _args: &[Value]) -> gml::Result<Value> {
        // Expected arg count: 1
        //unimplemented!("Called unimplemented kernel function joystick_pov")
        Ok((-1).into())
    }

    pub fn keyboard_clear(&mut self, _context: &mut Context, args: &[Value]) -> gml::Result<Value> {
        let key = expect_args!(args, [int])?;
        self.process_window_events();
        if key > 0 {
            self.input_manager.key_clear(key as usize);
        }
        Ok(Default::default())
    }

    pub fn mouse_clear(&mut self, _context: &mut Context, _args: &[Value]) -> gml::Result<Value> {
        // Expected arg count: 1
        unimplemented!("Called unimplemented kernel function mouse_clear")
    }

    pub fn io_clear(&mut self, _context: &mut Context, _args: &[Value]) -> gml::Result<Value> {
        self.process_window_events();
        self.input_manager.clear();
        Ok(Default::default())
    }

    pub fn io_handle(&mut self, _context: &mut Context, _args: &[Value]) -> gml::Result<Value> {
        self.process_window_events();
        Ok(Default::default())
    }

    pub fn keyboard_wait(&mut self, _context: &mut Context, _args: &[Value]) -> gml::Result<Value> {
        // Expected arg count: 0
        unimplemented!("Called unimplemented kernel function keyboard_wait")
    }

    pub fn mouse_wait(&mut self, _context: &mut Context, _args: &[Value]) -> gml::Result<Value> {
        // Expected arg count: 0
        unimplemented!("Called unimplemented kernel function mouse_wait")
    }

    pub fn mplay_init_ipx(&mut self, _context: &mut Context, _args: &[Value]) -> gml::Result<Value> {
        // Expected arg count: 0
        unimplemented!("Called unimplemented kernel function mplay_init_ipx")
    }

    pub fn mplay_init_tcpip(&mut self, _context: &mut Context, _args: &[Value]) -> gml::Result<Value> {
        // Expected arg count: 1
        unimplemented!("Called unimplemented kernel function mplay_init_tcpip")
    }

    pub fn mplay_init_modem(&mut self, _context: &mut Context, _args: &[Value]) -> gml::Result<Value> {
        // Expected arg count: 2
        unimplemented!("Called unimplemented kernel function mplay_init_modem")
    }

    pub fn mplay_init_serial(&mut self, _context: &mut Context, _args: &[Value]) -> gml::Result<Value> {
        // Expected arg count: 5
        unimplemented!("Called unimplemented kernel function mplay_init_serial")
    }

    pub fn mplay_connect_status(&mut self, _context: &mut Context, _args: &[Value]) -> gml::Result<Value> {
        // Expected arg count: 0
        unimplemented!("Called unimplemented kernel function mplay_connect_status")
    }

    pub fn mplay_end(&mut self, _context: &mut Context, _args: &[Value]) -> gml::Result<Value> {
        // Expected arg count: 0
        unimplemented!("Called unimplemented kernel function mplay_end")
    }

    pub fn mplay_session_mode(&mut self, _context: &mut Context, _args: &[Value]) -> gml::Result<Value> {
        // Expected arg count: 1
        unimplemented!("Called unimplemented kernel function mplay_session_mode")
    }

    pub fn mplay_session_create(&mut self, _context: &mut Context, _args: &[Value]) -> gml::Result<Value> {
        // Expected arg count: 3
        unimplemented!("Called unimplemented kernel function mplay_session_create")
    }

    pub fn mplay_session_find(&mut self, _context: &mut Context, _args: &[Value]) -> gml::Result<Value> {
        // Expected arg count: 0
        unimplemented!("Called unimplemented kernel function mplay_session_find")
    }

    pub fn mplay_session_name(&mut self, _context: &mut Context, _args: &[Value]) -> gml::Result<Value> {
        // Expected arg count: 1
        unimplemented!("Called unimplemented kernel function mplay_session_name")
    }

    pub fn mplay_session_join(&mut self, _context: &mut Context, _args: &[Value]) -> gml::Result<Value> {
        // Expected arg count: 2
        unimplemented!("Called unimplemented kernel function mplay_session_join")
    }

    pub fn mplay_session_status(&mut self, _context: &mut Context, _args: &[Value]) -> gml::Result<Value> {
        // Expected arg count: 0
        unimplemented!("Called unimplemented kernel function mplay_session_status")
    }

    pub fn mplay_session_end(&mut self, _context: &mut Context, _args: &[Value]) -> gml::Result<Value> {
        // Expected arg count: 0
        unimplemented!("Called unimplemented kernel function mplay_session_end")
    }

    pub fn mplay_player_find(&mut self, _context: &mut Context, _args: &[Value]) -> gml::Result<Value> {
        // Expected arg count: 0
        unimplemented!("Called unimplemented kernel function mplay_player_find")
    }

    pub fn mplay_player_name(&mut self, _context: &mut Context, _args: &[Value]) -> gml::Result<Value> {
        // Expected arg count: 1
        unimplemented!("Called unimplemented kernel function mplay_player_name")
    }

    pub fn mplay_player_id(&mut self, _context: &mut Context, _args: &[Value]) -> gml::Result<Value> {
        // Expected arg count: 1
        unimplemented!("Called unimplemented kernel function mplay_player_id")
    }

    pub fn mplay_data_write(&mut self, _context: &mut Context, _args: &[Value]) -> gml::Result<Value> {
        // Expected arg count: 2
        unimplemented!("Called unimplemented kernel function mplay_data_write")
    }

    pub fn mplay_data_read(&mut self, _context: &mut Context, _args: &[Value]) -> gml::Result<Value> {
        // Expected arg count: 1
        unimplemented!("Called unimplemented kernel function mplay_data_read")
    }

    pub fn mplay_data_mode(&mut self, _context: &mut Context, _args: &[Value]) -> gml::Result<Value> {
        // Expected arg count: 1
        unimplemented!("Called unimplemented kernel function mplay_data_mode")
    }

    pub fn mplay_message_send(&mut self, _context: &mut Context, _args: &[Value]) -> gml::Result<Value> {
        // Expected arg count: 3
        unimplemented!("Called unimplemented kernel function mplay_message_send")
    }

    pub fn mplay_message_send_guaranteed(&mut self, _context: &mut Context, _args: &[Value]) -> gml::Result<Value> {
        // Expected arg count: 3
        unimplemented!("Called unimplemented kernel function mplay_message_send_guaranteed")
    }

    pub fn mplay_message_receive(&mut self, _context: &mut Context, _args: &[Value]) -> gml::Result<Value> {
        // Expected arg count: 1
        unimplemented!("Called unimplemented kernel function mplay_message_receive")
    }

    pub fn mplay_message_id(&mut self, _context: &mut Context, _args: &[Value]) -> gml::Result<Value> {
        // Expected arg count: 0
        unimplemented!("Called unimplemented kernel function mplay_message_id")
    }

    pub fn mplay_message_value(&mut self, _context: &mut Context, _args: &[Value]) -> gml::Result<Value> {
        // Expected arg count: 0
        unimplemented!("Called unimplemented kernel function mplay_message_value")
    }

    pub fn mplay_message_player(&mut self, _context: &mut Context, _args: &[Value]) -> gml::Result<Value> {
        // Expected arg count: 0
        unimplemented!("Called unimplemented kernel function mplay_message_player")
    }

    pub fn mplay_message_name(&mut self, _context: &mut Context, _args: &[Value]) -> gml::Result<Value> {
        // Expected arg count: 0
        unimplemented!("Called unimplemented kernel function mplay_message_name")
    }

    pub fn mplay_message_count(&mut self, _context: &mut Context, _args: &[Value]) -> gml::Result<Value> {
        // Expected arg count: 1
        unimplemented!("Called unimplemented kernel function mplay_message_count")
    }

    pub fn mplay_message_clear(&mut self, _context: &mut Context, _args: &[Value]) -> gml::Result<Value> {
        // Expected arg count: 1
        unimplemented!("Called unimplemented kernel function mplay_message_clear")
    }

    pub fn mplay_ipaddress(&mut self, _context: &mut Context, _args: &[Value]) -> gml::Result<Value> {
        // Expected arg count: 0
        unimplemented!("Called unimplemented kernel function mplay_ipaddress")
    }

    pub fn event_inherited(&mut self, context: &mut Context, args: &[Value]) -> gml::Result<Value> {
        expect_args!(args, [])?;
        let parent = self
            .assets
            .objects
            .get_asset(context.event_object)
            .ok_or(gml::Error::NonexistentAsset(asset::Type::Object, context.event_object))?
            .parent_index;
        if parent >= 0 {
            self.run_instance_event(
                context.event_type,
                context.event_number as _,
                context.this,
                context.other,
                Some(parent),
            )?;
        }
        Ok(Default::default())
    }

    pub fn event_perform(&mut self, context: &mut Context, args: &[Value]) -> gml::Result<Value> {
        let (event_type, event_number) = expect_args!(args, [int, int])?;
        self.run_instance_event(event_type as _, event_number as _, context.this, context.other, None)?;
        Ok(Default::default())
    }

    pub fn event_user(&mut self, context: &mut Context, args: &[Value]) -> gml::Result<Value> {
        let number = expect_args!(args, [int])?;
        if number >= 0 && number <= 15 {
            self.run_instance_event(7, (10 + number) as _, context.this, context.other, None)?;
        }
        Ok(Default::default())
    }

    pub fn event_perform_object(&mut self, context: &mut Context, args: &[Value]) -> gml::Result<Value> {
        let (object, event_type, event_number) = expect_args!(args, [int, int, int])?;
        self.run_instance_event(event_type as _, event_number as _, context.this, context.other, Some(object))?;
        Ok(Default::default())
    }

    pub fn external_define(&mut self, _context: &mut Context, args: &[Value]) -> gml::Result<Value> {
        if let (Some(dll_name), Some(fn_name), Some(call_conv), Some(res_type), Some(argnumb)) =
            (args.get(0), args.get(1), args.get(2), args.get(3), args.get(4))
        {
            let dll_name = RCStr::from(dll_name.clone());
            let fn_name = RCStr::from(fn_name.clone());
            let call_conv = match call_conv.round() {
                0 => external::CallConv::Cdecl,
                _ => external::CallConv::Stdcall,
            };
            let res_type = match res_type.round() {
                0 => external::DLLValueType::Real,
                _ => external::DLLValueType::Str,
            };
            let argnumb = argnumb.round();
            if args.len() as i32 != 5 + argnumb {
                return Err(gml::Error::WrongArgumentCount(5 + argnumb.max(5) as usize, args.len()))
            }
            let arg_types = args[5..]
                .iter()
                .map(|v| match v.round() {
                    0 => external::DLLValueType::Real,
                    _ => external::DLLValueType::Str,
                })
                .collect::<Vec<_>>();
            self.externals.push(Some(
                external::External::new(
                    external::DefineInfo { dll_name, fn_name, call_conv, res_type, arg_types },
                    self.play_type == PlayType::Record,
                )
                .map_err(|e| gml::Error::FunctionError("external_define".into(), e))?,
            ));
            Ok((self.externals.len() - 1).into())
        } else {
            Err(gml::Error::WrongArgumentCount(5, args.len()))
        }
    }

    pub fn external_call(&mut self, _context: &mut Context, args: &[Value]) -> gml::Result<Value> {
        if let Some(id) = args.get(0) {
            let id = id.round();
            if let Some(external) = self.externals.get_asset(id) {
                return external.call(&args[1..])
            }
        }
        Ok(Default::default())
    }

    pub fn external_free(&mut self, _context: &mut Context, args: &[Value]) -> gml::Result<Value> {
        let dll_name = expect_args!(args, [string])?;
        for e_opt in self.externals.iter_mut() {
            if let Some(e) = e_opt {
                if e.info.dll_name.as_ref().eq_ignore_ascii_case(dll_name.as_ref()) {
                    drop(e);
                    *e_opt = None;
                }
            }
        }
        Ok(Default::default())
    }

    pub fn get_function_address(&mut self, _context: &mut Context, _args: &[Value]) -> gml::Result<Value> {
        // Expected arg count: 1
        unimplemented!("Called unimplemented kernel function get_function_address")
    }

    pub fn external_define0(&mut self, _context: &mut Context, _args: &[Value]) -> gml::Result<Value> {
        // Expected arg count: 3
        unimplemented!("Called unimplemented kernel function external_define0")
    }

    pub fn external_call0(&mut self, _context: &mut Context, _args: &[Value]) -> gml::Result<Value> {
        // Expected arg count: 1
        unimplemented!("Called unimplemented kernel function external_call0")
    }

    pub fn external_define1(&mut self, _context: &mut Context, _args: &[Value]) -> gml::Result<Value> {
        // Expected arg count: 4
        unimplemented!("Called unimplemented kernel function external_define1")
    }

    pub fn external_call1(&mut self, _context: &mut Context, _args: &[Value]) -> gml::Result<Value> {
        // Expected arg count: 2
        unimplemented!("Called unimplemented kernel function external_call1")
    }

    pub fn external_define2(&mut self, _context: &mut Context, _args: &[Value]) -> gml::Result<Value> {
        // Expected arg count: 5
        unimplemented!("Called unimplemented kernel function external_define2")
    }

    pub fn external_call2(&mut self, _context: &mut Context, _args: &[Value]) -> gml::Result<Value> {
        // Expected arg count: 3
        unimplemented!("Called unimplemented kernel function external_call2")
    }

    pub fn external_define3(&mut self, _context: &mut Context, _args: &[Value]) -> gml::Result<Value> {
        // Expected arg count: 6
        unimplemented!("Called unimplemented kernel function external_define3")
    }

    pub fn external_call3(&mut self, _context: &mut Context, _args: &[Value]) -> gml::Result<Value> {
        // Expected arg count: 4
        unimplemented!("Called unimplemented kernel function external_call3")
    }

    pub fn external_define4(&mut self, _context: &mut Context, _args: &[Value]) -> gml::Result<Value> {
        // Expected arg count: 7
        unimplemented!("Called unimplemented kernel function external_define4")
    }

    pub fn external_call4(&mut self, _context: &mut Context, _args: &[Value]) -> gml::Result<Value> {
        // Expected arg count: 5
        unimplemented!("Called unimplemented kernel function external_call4")
    }

    pub fn external_define5(&mut self, _context: &mut Context, _args: &[Value]) -> gml::Result<Value> {
        // Expected arg count: 3
        unimplemented!("Called unimplemented kernel function external_define5")
    }

    pub fn external_call5(&mut self, _context: &mut Context, _args: &[Value]) -> gml::Result<Value> {
        // Expected arg count: 6
        unimplemented!("Called unimplemented kernel function external_call5")
    }

    pub fn external_define6(&mut self, _context: &mut Context, _args: &[Value]) -> gml::Result<Value> {
        // Expected arg count: 3
        unimplemented!("Called unimplemented kernel function external_define6")
    }

    pub fn external_call6(&mut self, _context: &mut Context, _args: &[Value]) -> gml::Result<Value> {
        // Expected arg count: 7
        unimplemented!("Called unimplemented kernel function external_call6")
    }

    pub fn external_define7(&mut self, _context: &mut Context, _args: &[Value]) -> gml::Result<Value> {
        // Expected arg count: 3
        unimplemented!("Called unimplemented kernel function external_define7")
    }

    pub fn external_call7(&mut self, _context: &mut Context, _args: &[Value]) -> gml::Result<Value> {
        // Expected arg count: 8
        unimplemented!("Called unimplemented kernel function external_call7")
    }

    pub fn external_define8(&mut self, _context: &mut Context, _args: &[Value]) -> gml::Result<Value> {
        // Expected arg count: 3
        unimplemented!("Called unimplemented kernel function external_define8")
    }

    pub fn external_call8(&mut self, _context: &mut Context, _args: &[Value]) -> gml::Result<Value> {
        // Expected arg count: 9
        unimplemented!("Called unimplemented kernel function external_call8")
    }

    pub fn execute_string(&mut self, context: &mut Context, args: &[Value]) -> gml::Result<Value> {
        if let Some(Value::Str(code)) = args.get(0) {
            match self.compiler.compile(code.as_ref()) {
                Ok(instrs) => {
                    let mut new_args: [Value; 16] = Default::default();
                    for (src, dest) in args[1..].iter().zip(new_args.iter_mut()) {
                        *dest = src.clone();
                    }
                    let mut new_context = Context {
                        arguments: new_args,
                        locals: DummyFieldHolder::new(),
                        return_value: Default::default(),
                        ..*context
                    };
                    self.execute(&instrs, &mut new_context)?;
                    Ok(new_context.return_value)
                },
                Err(e) => Err(gml::Error::FunctionError("execute_string".into(), e.message)),
            }
        } else {
            // eg execute_string(42) - does nothing, returns 0
            Ok(Default::default())
        }
    }

    pub fn execute_file(&mut self, context: &mut Context, args: &[Value]) -> gml::Result<Value> {
        if let Some(Value::Str(path)) = args.get(0) {
            let mut new_args: [Value; 16] = Default::default();
            for (src, dest) in args.iter().zip(new_args.iter_mut()) {
                *dest = src.clone();
            }
            match std::fs::read_to_string(path.to_string()) {
                Ok(code) => {
                    new_args[0] = code.into();
                    self.execute_string(context, &new_args)
                },
                Err(e) => Err(gml::Error::FunctionError("execute_file".into(), format!("{}", e))),
            }
        } else {
            Err(gml::Error::FunctionError("execute_file".into(), "Trying to execute a number.".to_string()))
        }
    }

    pub fn window_handle(&mut self, _context: &mut Context, args: &[Value]) -> gml::Result<Value> {
        expect_args!(args, [])?;
        return Ok(self.window.window_handle().into())
    }

    pub fn show_debug_message(&mut self, _context: &mut Context, args: &[Value]) -> gml::Result<Value> {
        let message = expect_args!(args, [any])?;
        println!("{}", message.repr());
        Ok(Default::default())
    }

    pub fn set_program_priority(&mut self, _context: &mut Context, _args: &[Value]) -> gml::Result<Value> {
        // Expected arg count: 1
        unimplemented!("Called unimplemented kernel function set_program_priority")
    }

    pub fn set_application_title(&mut self, _context: &mut Context, _args: &[Value]) -> gml::Result<Value> {
        // In GM8, the game is made out of two windows. One is the one you see, and its caption is
        // managed by room_caption and (somewhat) window_set_caption. The other's caption is set by
        // set_application_title, and its caption only shows up in the taskbar and task manager.
        // The emulator only uses one window, and emulating this behaviour isn't possible with just
        // one window, so emulating set_application_title isn't possible.
        // It's a write-only attribute, so simply making it a NOP doesn't hurt anything.
        Ok(Default::default())
    }

    pub fn variable_global_exists(&mut self, _context: &mut Context, args: &[Value]) -> gml::Result<Value> {
        let identifier = expect_args!(args, [string])?;
        if let Some(var) = mappings::get_instance_variable_by_name(identifier.as_ref()) {
            Ok(self.globals.vars.contains_key(var).into())
        } else {
            let field_id = self.compiler.get_field_id(identifier.as_ref());
            Ok(self.globals.fields.contains_key(&field_id).into())
        }
    }

    pub fn variable_global_get(&mut self, context: &mut Context, args: &[Value]) -> gml::Result<Value> {
        let identifier = expect_args!(args, [any])?;
        self.variable_global_array_get(context, &[identifier, 0.into()])
    }

    pub fn variable_global_array_get(&mut self, _context: &mut Context, args: &[Value]) -> gml::Result<Value> {
        let (identifier, index) = expect_args!(args, [string, int])?;
        let index = index as u32;
        if let Some(var) = mappings::get_instance_variable_by_name(identifier.as_ref()) {
            Ok(self.globals.vars.get(var).and_then(|x| x.get(index)).unwrap_or_default())
        } else {
            let field_id = self.compiler.get_field_id(identifier.as_ref());
            Ok(self.globals.fields.get(&field_id).and_then(|x| x.get(index)).unwrap_or_default())
        }
    }

    pub fn variable_global_array2_get(&mut self, context: &mut Context, args: &[Value]) -> gml::Result<Value> {
        let (identifier, index1, index2) = expect_args!(args, [any, int, int])?;
        self.variable_global_array_get(context, &[identifier, ((index1 * 32000) + index2).into()])
    }

    pub fn variable_global_set(&mut self, context: &mut Context, args: &[Value]) -> gml::Result<Value> {
        let (identifier, value) = expect_args!(args, [any, any])?;
        self.variable_global_array_set(context, &[identifier, 0.into(), value])
    }

    pub fn variable_global_array_set(&mut self, _context: &mut Context, args: &[Value]) -> gml::Result<Value> {
        let (identifier, index, value) = expect_args!(args, [string, int, any])?;
        let index = index as u32;
        if let Some(var) = mappings::get_instance_variable_by_name(identifier.as_ref()) {
            if let Some(field) = self.globals.vars.get_mut(var) {
                field.set(index, value);
            } else {
                self.globals.vars.insert(*var, Field::new(index, value));
            }
        } else {
            let field_id = self.compiler.get_field_id(identifier.as_ref());
            if let Some(field) = self.globals.fields.get_mut(&field_id) {
                field.set(index, value);
            } else {
                self.globals.fields.insert(field_id, Field::new(index, value));
            }
        }
        Ok(Default::default())
    }

    pub fn variable_global_array2_set(&mut self, context: &mut Context, args: &[Value]) -> gml::Result<Value> {
        let (identifier, index1, index2, value) = expect_args!(args, [any, int, int, any])?;
        self.variable_global_array_get(context, &[identifier, ((index1 * 32000) + index2).into(), value])
    }

    pub fn variable_local_exists(&mut self, context: &mut Context, args: &[Value]) -> gml::Result<Value> {
        let identifier = expect_args!(args, [string])?;
        if mappings::get_instance_variable_by_name(identifier.as_ref()).is_some() {
            Ok(gml::TRUE.into())
        } else {
            let instance = self.instance_list.get(context.this);
            let field_id = self.compiler.get_field_id(identifier.as_ref());
            Ok(instance.fields.borrow().contains_key(&field_id).into())
        }
    }

    pub fn variable_local_get(&mut self, context: &mut Context, args: &[Value]) -> gml::Result<Value> {
        let identifier = expect_args!(args, [any])?;
        self.variable_local_array_get(context, &[identifier, 0.into()])
    }

    pub fn variable_local_array_get(&mut self, context: &mut Context, args: &[Value]) -> gml::Result<Value> {
        let (identifier, index) = expect_args!(args, [string, int])?;
        let index = index as u32;
        if let Some(var) = mappings::get_instance_variable_by_name(identifier.as_ref()) {
            self.get_instance_var(context.this, var, index, context)
        } else {
            let instance = self.instance_list.get(context.this);
            let field_id = self.compiler.get_field_id(identifier.as_ref());
            Ok(instance.fields.borrow().get(&field_id).and_then(|x| x.get(index)).unwrap_or_default())
        }
    }

    pub fn variable_local_array2_get(&mut self, context: &mut Context, args: &[Value]) -> gml::Result<Value> {
        let (identifier, index1, index2) = expect_args!(args, [any, int, int])?;
        self.variable_local_array_get(context, &[identifier, ((index1 * 32000) + index2).into()])
    }

    pub fn variable_local_set(&mut self, context: &mut Context, args: &[Value]) -> gml::Result<Value> {
        let (identifier, value) = expect_args!(args, [any, any])?;
        self.variable_local_array_set(context, &[identifier, 0.into(), value])
    }

    pub fn variable_local_array_set(&mut self, context: &mut Context, args: &[Value]) -> gml::Result<Value> {
        let (identifier, index, value) = expect_args!(args, [string, int, any])?;
        let index = index as u32;
        if let Some(var) = mappings::get_instance_variable_by_name(identifier.as_ref()) {
            self.set_instance_var(context.this, var, index, value, context)?;
        } else {
            let mut fields = self.instance_list.get(context.this).fields.borrow_mut();
            let field_id = self.compiler.get_field_id(identifier.as_ref());
            if let Some(field) = fields.get_mut(&field_id) {
                field.set(index, value);
            } else {
                fields.insert(field_id, Field::new(index, value));
            }
        }
        Ok(Default::default())
    }

    pub fn variable_local_array2_set(&mut self, context: &mut Context, args: &[Value]) -> gml::Result<Value> {
        let (identifier, index1, index2, value) = expect_args!(args, [any, int, int, any])?;
        self.variable_global_array_get(context, &[identifier, ((index1 * 32000) + index2).into(), value])
    }

    pub fn clipboard_has_text(&mut self, _context: &mut Context, _args: &[Value]) -> gml::Result<Value> {
        // Expected arg count: 0
        unimplemented!("Called unimplemented kernel function clipboard_has_text")
    }

    pub fn clipboard_set_text(&mut self, _context: &mut Context, _args: &[Value]) -> gml::Result<Value> {
        // Expected arg count: 1
        unimplemented!("Called unimplemented kernel function clipboard_set_text")
    }

    pub fn clipboard_get_text(&mut self, _context: &mut Context, _args: &[Value]) -> gml::Result<Value> {
        // Expected arg count: 0
        unimplemented!("Called unimplemented kernel function clipboard_get_text")
    }

    pub fn date_current_datetime(&mut self, _context: &mut Context, _args: &[Value]) -> gml::Result<Value> {
        Ok(DateTime::now_or_nanos(self.spoofed_time_nanos).into())
    }

    pub fn date_current_date(&mut self, _context: &mut Context, _args: &[Value]) -> gml::Result<Value> {
        Ok(DateTime::now_or_nanos(self.spoofed_time_nanos).date().into())
    }

    pub fn date_current_time(&mut self, _context: &mut Context, _args: &[Value]) -> gml::Result<Value> {
        Ok(DateTime::now_or_nanos(self.spoofed_time_nanos).time().into())
    }

    pub fn date_create_datetime(&mut self, _context: &mut Context, args: &[Value]) -> gml::Result<Value> {
        let (year, month, day, hour, minute, second) = expect_args!(args, [int, int, int, int, int, int])?;
        Ok(DateTime::from_ymd(year, month, day)
            .and_then(|d| DateTime::from_hms(hour, minute, second).map(|t| Real::from(d) + t.into()))
            .unwrap_or(0.into())
            .into())
    }

    pub fn date_create_date(&mut self, _context: &mut Context, args: &[Value]) -> gml::Result<Value> {
        let (year, month, day) = expect_args!(args, [int, int, int])?;
        Ok(DateTime::from_ymd(year, month, day).map(Real::from).unwrap_or(0.into()).into())
    }

    pub fn date_create_time(&mut self, _context: &mut Context, args: &[Value]) -> gml::Result<Value> {
        let (hour, minute, second) = expect_args!(args, [int, int, int])?;
        Ok(DateTime::from_hms(hour, minute, second).map(Real::from).unwrap_or(0.into()).into())
    }

    pub fn date_valid_datetime(&mut self, _context: &mut Context, args: &[Value]) -> gml::Result<Value> {
        let (year, month, day, hour, minute, second) = expect_args!(args, [int, int, int, int, int, int])?;
        Ok(DateTime::from_ymd(year, month, day).and_then(|_| DateTime::from_hms(hour, minute, second)).is_some().into())
    }

    pub fn date_valid_date(&mut self, _context: &mut Context, _args: &[Value]) -> gml::Result<Value> {
        // Expected arg count: 3
        unimplemented!("Called unimplemented kernel function date_valid_date")
    }

    pub fn date_valid_time(&mut self, _context: &mut Context, _args: &[Value]) -> gml::Result<Value> {
        // Expected arg count: 3
        unimplemented!("Called unimplemented kernel function date_valid_time")
    }

    pub fn date_inc_year(&mut self, _context: &mut Context, _args: &[Value]) -> gml::Result<Value> {
        // Expected arg count: 2
        unimplemented!("Called unimplemented kernel function date_inc_year")
    }

    pub fn date_inc_month(&mut self, _context: &mut Context, _args: &[Value]) -> gml::Result<Value> {
        // Expected arg count: 2
        unimplemented!("Called unimplemented kernel function date_inc_month")
    }

    pub fn date_inc_week(&mut self, _context: &mut Context, _args: &[Value]) -> gml::Result<Value> {
        // Expected arg count: 2
        unimplemented!("Called unimplemented kernel function date_inc_week")
    }

    pub fn date_inc_day(&mut self, _context: &mut Context, _args: &[Value]) -> gml::Result<Value> {
        // Expected arg count: 2
        unimplemented!("Called unimplemented kernel function date_inc_day")
    }

    pub fn date_inc_hour(&mut self, _context: &mut Context, _args: &[Value]) -> gml::Result<Value> {
        // Expected arg count: 2
        unimplemented!("Called unimplemented kernel function date_inc_hour")
    }

    pub fn date_inc_minute(&mut self, _context: &mut Context, _args: &[Value]) -> gml::Result<Value> {
        // Expected arg count: 2
        unimplemented!("Called unimplemented kernel function date_inc_minute")
    }

    pub fn date_inc_second(&mut self, _context: &mut Context, _args: &[Value]) -> gml::Result<Value> {
        // Expected arg count: 2
        unimplemented!("Called unimplemented kernel function date_inc_second")
    }

    pub fn date_get_year(&mut self, _context: &mut Context, args: &[Value]) -> gml::Result<Value> {
        let datetime = expect_args!(args, [real])?;
        Ok(DateTime::from(datetime).year().into())
    }

    pub fn date_get_month(&mut self, _context: &mut Context, args: &[Value]) -> gml::Result<Value> {
        let datetime = expect_args!(args, [real])?;
        Ok(DateTime::from(datetime).month().into())
    }

    pub fn date_get_week(&mut self, _context: &mut Context, args: &[Value]) -> gml::Result<Value> {
        let datetime = expect_args!(args, [real])?;
        Ok(DateTime::from(datetime).week().into())
    }

    pub fn date_get_day(&mut self, _context: &mut Context, args: &[Value]) -> gml::Result<Value> {
        let datetime = expect_args!(args, [real])?;
        Ok(DateTime::from(datetime).day().into())
    }

    pub fn date_get_hour(&mut self, _context: &mut Context, args: &[Value]) -> gml::Result<Value> {
        let datetime = expect_args!(args, [real])?;
        Ok(DateTime::from(datetime).hour().into())
    }

    pub fn date_get_minute(&mut self, _context: &mut Context, args: &[Value]) -> gml::Result<Value> {
        let datetime = expect_args!(args, [real])?;
        Ok(DateTime::from(datetime).minute().into())
    }

    pub fn date_get_second(&mut self, _context: &mut Context, args: &[Value]) -> gml::Result<Value> {
        let datetime = expect_args!(args, [real])?;
        Ok(DateTime::from(datetime).second().into())
    }

    pub fn date_get_weekday(&mut self, _context: &mut Context, args: &[Value]) -> gml::Result<Value> {
        let datetime = expect_args!(args, [real])?;
        Ok(DateTime::from(datetime).weekday().into())
    }

    pub fn date_get_day_of_year(&mut self, _context: &mut Context, _args: &[Value]) -> gml::Result<Value> {
        // Expected arg count: 1
        unimplemented!("Called unimplemented kernel function date_get_day_of_year")
    }

    pub fn date_get_hour_of_year(&mut self, _context: &mut Context, _args: &[Value]) -> gml::Result<Value> {
        // Expected arg count: 1
        unimplemented!("Called unimplemented kernel function date_get_hour_of_year")
    }

    pub fn date_get_minute_of_year(&mut self, _context: &mut Context, _args: &[Value]) -> gml::Result<Value> {
        // Expected arg count: 1
        unimplemented!("Called unimplemented kernel function date_get_minute_of_year")
    }

    pub fn date_get_second_of_year(&mut self, _context: &mut Context, _args: &[Value]) -> gml::Result<Value> {
        // Expected arg count: 1
        unimplemented!("Called unimplemented kernel function date_get_second_of_year")
    }

    pub fn date_year_span(&mut self, _context: &mut Context, _args: &[Value]) -> gml::Result<Value> {
        // Expected arg count: 2
        unimplemented!("Called unimplemented kernel function date_year_span")
    }

    pub fn date_month_span(&mut self, _context: &mut Context, _args: &[Value]) -> gml::Result<Value> {
        // Expected arg count: 2
        unimplemented!("Called unimplemented kernel function date_month_span")
    }

    pub fn date_week_span(&mut self, _context: &mut Context, _args: &[Value]) -> gml::Result<Value> {
        // Expected arg count: 2
        unimplemented!("Called unimplemented kernel function date_week_span")
    }

    pub fn date_day_span(&mut self, _context: &mut Context, _args: &[Value]) -> gml::Result<Value> {
        // Expected arg count: 2
        unimplemented!("Called unimplemented kernel function date_day_span")
    }

    pub fn date_hour_span(&mut self, _context: &mut Context, _args: &[Value]) -> gml::Result<Value> {
        // Expected arg count: 2
        unimplemented!("Called unimplemented kernel function date_hour_span")
    }

    pub fn date_minute_span(&mut self, _context: &mut Context, _args: &[Value]) -> gml::Result<Value> {
        // Expected arg count: 2
        unimplemented!("Called unimplemented kernel function date_minute_span")
    }

    pub fn date_second_span(&mut self, _context: &mut Context, _args: &[Value]) -> gml::Result<Value> {
        // Expected arg count: 2
        unimplemented!("Called unimplemented kernel function date_second_span")
    }

    pub fn date_compare_datetime(&mut self, _context: &mut Context, _args: &[Value]) -> gml::Result<Value> {
        // Expected arg count: 2
        unimplemented!("Called unimplemented kernel function date_compare_datetime")
    }

    pub fn date_compare_date(&mut self, _context: &mut Context, _args: &[Value]) -> gml::Result<Value> {
        // Expected arg count: 2
        unimplemented!("Called unimplemented kernel function date_compare_date")
    }

    pub fn date_compare_time(&mut self, _context: &mut Context, _args: &[Value]) -> gml::Result<Value> {
        // Expected arg count: 2
        unimplemented!("Called unimplemented kernel function date_compare_time")
    }

    pub fn date_date_of(&mut self, _context: &mut Context, _args: &[Value]) -> gml::Result<Value> {
        // Expected arg count: 1
        unimplemented!("Called unimplemented kernel function date_date_of")
    }

    pub fn date_time_of(&mut self, _context: &mut Context, _args: &[Value]) -> gml::Result<Value> {
        // Expected arg count: 1
        unimplemented!("Called unimplemented kernel function date_time_of")
    }

    pub fn date_datetime_string(&mut self, _context: &mut Context, _args: &[Value]) -> gml::Result<Value> {
        // Expected arg count: 1
        unimplemented!("Called unimplemented kernel function date_datetime_string")
    }

    pub fn date_date_string(&mut self, _context: &mut Context, _args: &[Value]) -> gml::Result<Value> {
        // Expected arg count: 1
        unimplemented!("Called unimplemented kernel function date_date_string")
    }

    pub fn date_time_string(&mut self, _context: &mut Context, _args: &[Value]) -> gml::Result<Value> {
        // Expected arg count: 1
        unimplemented!("Called unimplemented kernel function date_time_string")
    }

    pub fn date_days_in_month(&mut self, _context: &mut Context, _args: &[Value]) -> gml::Result<Value> {
        // Expected arg count: 1
        unimplemented!("Called unimplemented kernel function date_days_in_month")
    }

    pub fn date_days_in_year(&mut self, _context: &mut Context, _args: &[Value]) -> gml::Result<Value> {
        // Expected arg count: 1
        unimplemented!("Called unimplemented kernel function date_days_in_year")
    }

    pub fn date_leap_year(&mut self, _context: &mut Context, _args: &[Value]) -> gml::Result<Value> {
        // Expected arg count: 1
        unimplemented!("Called unimplemented kernel function date_leap_year")
    }

    pub fn date_is_today(&mut self, _context: &mut Context, _args: &[Value]) -> gml::Result<Value> {
        // Expected arg count: 1
        unimplemented!("Called unimplemented kernel function date_is_today")
    }

    pub fn sprite_name(&mut self, context: &mut Context, args: &[Value]) -> gml::Result<Value> {
        self.sprite_get_name(context, args)
    }

    pub fn sprite_exists(&mut self, _context: &mut Context, args: &[Value]) -> gml::Result<Value> {
        let sprite = expect_args!(args, [int])?;
        Ok(self.assets.sprites.get_asset(sprite).is_some().into())
    }

    pub fn sprite_get_name(&mut self, _context: &mut Context, args: &[Value]) -> gml::Result<Value> {
        let sprite = expect_args!(args, [int])?;
        if let Some(sprite) = self.assets.sprites.get_asset(sprite) {
            Ok(sprite.name.to_string().into())
        } else {
            Ok("<undefined>".into())
        }
    }

    pub fn sprite_get_number(&mut self, _context: &mut Context, args: &[Value]) -> gml::Result<Value> {
        let sprite = expect_args!(args, [int])?;
        if let Some(sprite) = self.assets.sprites.get_asset(sprite) {
            Ok(sprite.frames.len().into())
        } else {
            Ok(Value::Real(Real::from(-1.0)))
        }
    }

    pub fn sprite_get_width(&mut self, _context: &mut Context, args: &[Value]) -> gml::Result<Value> {
        let sprite = expect_args!(args, [int])?;
        if let Some(sprite) = self.assets.sprites.get_asset(sprite) {
            Ok(sprite.width.into())
        } else {
            Ok(Value::Real(Real::from(-1.0)))
        }
    }

    pub fn sprite_get_height(&mut self, _context: &mut Context, args: &[Value]) -> gml::Result<Value> {
        let sprite = expect_args!(args, [int])?;
        if let Some(sprite) = self.assets.sprites.get_asset(sprite) {
            Ok(sprite.height.into())
        } else {
            Ok(Value::Real(Real::from(-1.0)))
        }
    }

    pub fn sprite_get_xoffset(&mut self, _context: &mut Context, args: &[Value]) -> gml::Result<Value> {
        let sprite = expect_args!(args, [int])?;
        if let Some(sprite) = self.assets.sprites.get_asset(sprite) {
            Ok(sprite.origin_x.into())
        } else {
            Ok(Value::Real(Real::from(-1.0)))
        }
    }

    pub fn sprite_get_yoffset(&mut self, _context: &mut Context, args: &[Value]) -> gml::Result<Value> {
        let sprite = expect_args!(args, [int])?;
        if let Some(sprite) = self.assets.sprites.get_asset(sprite) {
            Ok(sprite.origin_y.into())
        } else {
            Ok(Value::Real(Real::from(-1.0)))
        }
    }

    pub fn sprite_get_bbox_left(&mut self, _context: &mut Context, args: &[Value]) -> gml::Result<Value> {
        let sprite = expect_args!(args, [int])?;
        if let Some(sprite) = self.assets.sprites.get_asset(sprite) {
            Ok(sprite.bbox_left.into())
        } else {
            Ok(Value::Real(Real::from(-1.0)))
        }
    }

    pub fn sprite_get_bbox_right(&mut self, _context: &mut Context, args: &[Value]) -> gml::Result<Value> {
        let sprite = expect_args!(args, [int])?;
        if let Some(sprite) = self.assets.sprites.get_asset(sprite) {
            Ok(sprite.bbox_right.into())
        } else {
            Ok(Value::Real(Real::from(-1.0)))
        }
    }

    pub fn sprite_get_bbox_top(&mut self, _context: &mut Context, args: &[Value]) -> gml::Result<Value> {
        let sprite = expect_args!(args, [int])?;
        if let Some(sprite) = self.assets.sprites.get_asset(sprite) {
            Ok(sprite.bbox_top.into())
        } else {
            Ok(Value::Real(Real::from(-1.0)))
        }
    }

    pub fn sprite_get_bbox_bottom(&mut self, _context: &mut Context, args: &[Value]) -> gml::Result<Value> {
        let sprite = expect_args!(args, [int])?;
        if let Some(sprite) = self.assets.sprites.get_asset(sprite) {
            Ok(sprite.bbox_bottom.into())
        } else {
            Ok(Value::Real(Real::from(-1.0)))
        }
    }

    pub fn sprite_set_offset(&mut self, _context: &mut Context, _args: &[Value]) -> gml::Result<Value> {
        // Expected arg count: 3
        unimplemented!("Called unimplemented kernel function sprite_set_offset")
    }

    pub fn sprite_set_alpha_from_sprite(&mut self, _context: &mut Context, _args: &[Value]) -> gml::Result<Value> {
        // Expected arg count: 2
        unimplemented!("Called unimplemented kernel function sprite_set_alpha_from_sprite")
    }

    pub fn sprite_create_from_screen(&mut self, _context: &mut Context, args: &[Value]) -> gml::Result<Value> {
        let (x, y, width, height, removeback, smooth, origin_x, origin_y) =
            expect_args!(args, [int, int, int, int, any, any, int, int])?;
        // i know we're downloading the thing and reuploading it instead of doing it all in one go
        // but we need the pixel data to make the colliders
        let x = x.max(0);
        let y = y.max(0);
        let width = width.min(self.unscaled_width as i32 - x);
        let height = height.min(self.unscaled_height as i32 - y);
        self.renderer.flush_queue();
        let rgba = self.renderer.get_pixels(x, y, width, height);
        let mut image = RgbaImage::from_vec(width as _, height as _, rgba.into_vec()).unwrap();
        asset::sprite::process_image(&mut image, removeback.is_truthy(), smooth.is_truthy());
        let colliders = asset::sprite::make_colliders(std::slice::from_ref(&image), false);
        let frames = vec![asset::sprite::Frame {
            width: width as _,
            height: height as _,
            atlas_ref: self
                .renderer
                .upload_sprite(image.into_raw().into_boxed_slice(), width, height, origin_x, origin_y)
                .map_err(|e| gml::Error::FunctionError("sprite_create_from_screen".into(), e.into()))?,
        }];
        let sprite_id = self.assets.sprites.len();
        self.assets.sprites.push(Some(Box::new(asset::Sprite {
            name: format!("__newsprite{}", sprite_id).into(),
            frames,
            bbox_left: colliders[0].bbox_left,
            bbox_right: colliders[0].bbox_right,
            bbox_top: colliders[0].bbox_top,
            bbox_bottom: colliders[0].bbox_bottom,
            colliders: colliders,
            width: width as _,
            height: height as _,
            origin_x,
            origin_y,
            per_frame_colliders: false,
        })));
        Ok(sprite_id.into())
    }

    pub fn sprite_add_from_screen(&mut self, _context: &mut Context, args: &[Value]) -> gml::Result<Value> {
        let (sprite_id, x, y, width, height, removeback, smooth) =
            expect_args!(args, [int, int, int, int, int, any, any])?;
        if let Some(sprite) = self.assets.sprites.get_asset_mut(sprite_id) {
            // get image
            let x = x.max(0);
            let y = y.max(0);
            let width = width.min(self.unscaled_width as i32 - x);
            let height = height.min(self.unscaled_height as i32 - y);
            self.renderer.flush_queue();
            let rgba = self.renderer.get_pixels(x, y, width, height);
            let mut image = RgbaImage::from_vec(width as _, height as _, rgba.into_vec()).unwrap();
            asset::sprite::process_image(&mut image, removeback.is_truthy(), smooth.is_truthy());
            asset::sprite::scale(&mut image, sprite.width, sprite.height);
            // generate collision
            let mut images = Vec::with_capacity(sprite.frames.len() + 1);
            // can't use .map() because closures cause borrowing issues
            for f in sprite.frames.iter() {
                images.push(
                    RgbaImage::from_vec(f.width, f.height, self.renderer.dump_sprite(&f.atlas_ref).into_vec()).unwrap(),
                );
            }
            images.push(image);
            let sprite = self.assets.sprites.get_asset_mut(sprite_id).unwrap();
            sprite.colliders = asset::sprite::make_colliders(&images, sprite.per_frame_colliders);
            sprite.bbox_left = sprite.colliders.iter().map(|c| c.bbox_left).min().unwrap();
            sprite.bbox_top = sprite.colliders.iter().map(|c| c.bbox_top).min().unwrap();
            sprite.bbox_right = sprite.colliders.iter().map(|c| c.bbox_right).max().unwrap();
            sprite.bbox_bottom = sprite.colliders.iter().map(|c| c.bbox_bottom).max().unwrap();
            // upload frame
            let image = images.pop().unwrap();
            sprite.frames.push(asset::sprite::Frame {
                width: sprite.width as _,
                height: sprite.height as _,
                atlas_ref: self
                    .renderer
                    .upload_sprite(
                        image.into_raw().into_boxed_slice(),
                        sprite.width as _,
                        sprite.height as _,
                        sprite.origin_x,
                        sprite.origin_y,
                    )
                    .map_err(|e| gml::Error::FunctionError("sprite_add_from_surface".into(), e.into()))?,
            });
            Ok(Default::default())
        } else {
            Err(gml::Error::NonexistentAsset(asset::Type::Sprite, sprite_id))
        }
    }

    pub fn sprite_create_from_surface(&mut self, _context: &mut Context, args: &[Value]) -> gml::Result<Value> {
        let (surf_id, x, y, width, height, removeback, smooth, origin_x, origin_y) =
            expect_args!(args, [int, int, int, int, int, any, any, int, int])?;
        if self.surface_target == Some(surf_id) {
            self.renderer.flush_queue();
        }
        if let Some(surf) = self.surfaces.get_asset(surf_id) {
            let x = x.max(0);
            let y = y.max(0);
            let width = width.min(surf.width as i32 - x);
            let height = height.min(surf.height as i32 - y);
            let rgba = self.renderer.dump_sprite_part(&surf.atlas_ref, x, y, width, height);
            let mut image = RgbaImage::from_vec(width as _, height as _, rgba.into_vec()).unwrap();
            asset::sprite::process_image(&mut image, removeback.is_truthy(), smooth.is_truthy());
            let colliders = asset::sprite::make_colliders(std::slice::from_ref(&image), false);
            let frames = vec![asset::sprite::Frame {
                width: width as _,
                height: height as _,
                atlas_ref: self
                    .renderer
                    .upload_sprite(image.into_raw().into_boxed_slice(), width, height, origin_x, origin_y)
                    .map_err(|e| gml::Error::FunctionError("sprite_create_from_surface".into(), e.into()))?,
            }];
            let sprite_id = self.assets.sprites.len();
            self.assets.sprites.push(Some(Box::new(asset::Sprite {
                name: format!("__newsprite{}", sprite_id).into(),
                frames,
                bbox_left: colliders[0].bbox_left,
                bbox_right: colliders[0].bbox_right,
                bbox_top: colliders[0].bbox_top,
                bbox_bottom: colliders[0].bbox_bottom,
                colliders: colliders,
                width: width as _,
                height: height as _,
                origin_x,
                origin_y,
                per_frame_colliders: false,
            })));
            Ok(sprite_id.into())
        } else {
            Err(gml::Error::FunctionError(
                "sprite_create_from_surface".into(),
                format!("Surface {} does not exist", surf_id),
            ))
        }
    }

    pub fn sprite_add_from_surface(&mut self, _context: &mut Context, args: &[Value]) -> gml::Result<Value> {
        let (sprite_id, surf_id, x, y, width, height, removeback, smooth) =
            expect_args!(args, [int, int, int, int, int, int, any, any])?;
        if let Some(sprite) = self.assets.sprites.get_asset_mut(sprite_id) {
            if let Some(surf) = self.surfaces.get_asset(surf_id) {
                // get image
                let x = x.max(0);
                let y = y.max(0);
                let width = width.min(surf.width as i32 - x);
                let height = height.min(surf.height as i32 - y);
                let rgba = self.renderer.dump_sprite_part(&surf.atlas_ref, x, y, width, height);
                let mut image = RgbaImage::from_vec(width as _, height as _, rgba.into_vec()).unwrap();
                asset::sprite::process_image(&mut image, removeback.is_truthy(), smooth.is_truthy());
                asset::sprite::scale(&mut image, sprite.width, sprite.height);
                // generate collision
                let mut images = Vec::with_capacity(sprite.frames.len() + 1);
                // can't use .map() because closures cause borrowing issues
                for f in sprite.frames.iter() {
                    images.push(
                        RgbaImage::from_vec(f.width, f.height, self.renderer.dump_sprite(&f.atlas_ref).into_vec())
                            .unwrap(),
                    );
                }
                images.push(image);
                let sprite = self.assets.sprites.get_asset_mut(sprite_id).unwrap();
                sprite.colliders = asset::sprite::make_colliders(&images, sprite.per_frame_colliders);
                sprite.bbox_left = sprite.colliders.iter().map(|c| c.bbox_left).min().unwrap();
                sprite.bbox_top = sprite.colliders.iter().map(|c| c.bbox_top).min().unwrap();
                sprite.bbox_right = sprite.colliders.iter().map(|c| c.bbox_right).max().unwrap();
                sprite.bbox_bottom = sprite.colliders.iter().map(|c| c.bbox_bottom).max().unwrap();
                // upload frame
                let image = images.pop().unwrap();
                sprite.frames.push(asset::sprite::Frame {
                    width: sprite.width as _,
                    height: sprite.height as _,
                    atlas_ref: self
                        .renderer
                        .upload_sprite(
                            image.into_raw().into_boxed_slice(),
                            sprite.width as _,
                            sprite.height as _,
                            sprite.origin_x,
                            sprite.origin_y,
                        )
                        .map_err(|e| gml::Error::FunctionError("sprite_add_from_surface".into(), e.into()))?,
                });
                Ok(Default::default())
            } else {
                Err(gml::Error::FunctionError(
                    "sprite_create_from_surface".into(),
                    format!("Surface {} does not exist", surf_id),
                ))
            }
        } else {
            Err(gml::Error::NonexistentAsset(asset::Type::Sprite, sprite_id))
        }
    }

    pub fn sprite_add(&mut self, _context: &mut Context, args: &[Value]) -> gml::Result<Value> {
        let (fname, imgnumb, removeback, smooth, origin_x, origin_y) =
            expect_args!(args, [string, int, any, any, int, int])?;
        let imgnumb = imgnumb.max(1) as usize;
        // will need a different case for loading animated gifs but those aren't supported yet
        if fname.as_ref()[fname.as_ref().len() - 4..].eq_ignore_ascii_case(".gif") {
            return Err(gml::Error::FunctionError(
                "sprite_add".into(),
                "Loading GIF animations is not yet supported.".into(),
            ))
        }
        let mut images = file::load_image_strip(fname.as_ref(), imgnumb)
            .map_err(|e| gml::Error::FunctionError("sprite_add".into(), e.into()))?;
        for image in images.iter_mut() {
            asset::sprite::process_image(image, removeback.is_truthy(), smooth.is_truthy());
        }
        let (width, height) = images[0].dimensions();
        // make colliders
        let colliders = asset::sprite::make_colliders(&images, false);
        // collect atlas refs
        // yes i know it's a new texture for every frame like in gm8 but it's fine
        let frames = images
            .drain(..)
            .map(|i| {
                Ok(asset::sprite::Frame {
                    width,
                    height,
                    atlas_ref: self
                        .renderer
                        .upload_sprite(i.into_raw().into_boxed_slice(), width as _, height as _, origin_x, origin_y)
                        .map_err(|e| gml::Error::FunctionError("sprite_add".into(), e.into()))?,
                })
            })
            .collect::<gml::Result<_>>()?;
        let sprite_id = self.assets.sprites.len();
        self.assets.sprites.push(Some(Box::new(asset::Sprite {
            name: format!("__newsprite{}", sprite_id).into(),
            frames,
            bbox_left: colliders[0].bbox_left,
            bbox_right: colliders[0].bbox_right,
            bbox_top: colliders[0].bbox_top,
            bbox_bottom: colliders[0].bbox_bottom,
            colliders,
            width,
            height,
            origin_x,
            origin_y,
            per_frame_colliders: false,
        })));
        Ok(sprite_id.into())
    }

    pub fn sprite_replace(&mut self, _context: &mut Context, _args: &[Value]) -> gml::Result<Value> {
        // Expected arg count: 7
        unimplemented!("Called unimplemented kernel function sprite_replace")
    }

    pub fn sprite_add_sprite(&mut self, _context: &mut Context, _args: &[Value]) -> gml::Result<Value> {
        // Expected arg count: 1
        unimplemented!("Called unimplemented kernel function sprite_add_sprite")
    }

    pub fn sprite_replace_sprite(&mut self, _context: &mut Context, _args: &[Value]) -> gml::Result<Value> {
        // Expected arg count: 2
        unimplemented!("Called unimplemented kernel function sprite_replace_sprite")
    }

    pub fn sprite_delete(&mut self, _context: &mut Context, args: &[Value]) -> gml::Result<Value> {
        let sprite_id = expect_args!(args, [int])?;
        if let Some(sprite) = self.assets.sprites.get_asset(sprite_id) {
            for frame in &sprite.frames {
                self.renderer.delete_sprite(frame.atlas_ref);
            }
        } else {
            return Err(gml::Error::FunctionError(
                "sprite_delete".into(),
                "Trying to delete non-existing background".into(),
            ))
        }
        self.assets.sprites[sprite_id as usize] = None;
        Ok(Default::default())
    }

    pub fn sprite_duplicate(&mut self, _context: &mut Context, _args: &[Value]) -> gml::Result<Value> {
        // Expected arg count: 1
        unimplemented!("Called unimplemented kernel function sprite_duplicate")
    }

    pub fn sprite_assign(&mut self, _context: &mut Context, _args: &[Value]) -> gml::Result<Value> {
        // Expected arg count: 2
        unimplemented!("Called unimplemented kernel function sprite_assign")
    }

    pub fn sprite_merge(&mut self, _context: &mut Context, _args: &[Value]) -> gml::Result<Value> {
        // Expected arg count: 2
        unimplemented!("Called unimplemented kernel function sprite_merge")
    }

    pub fn sprite_save(&mut self, _context: &mut Context, args: &[Value]) -> gml::Result<Value> {
        let (sprite_id, subimg, fname) = expect_args!(args, [int, int, string])?;
        if let Some(sprite) = self.assets.sprites.get_asset(sprite_id) {
            let image_index = subimg % sprite.frames.len() as i32;
            if let Some(atlas_ref) = sprite.frames.get(image_index as usize).map(|x| &x.atlas_ref) {
                // get RGBA
                if let Err(e) = file::save_image(
                    fname.as_ref(),
                    atlas_ref.w as u32,
                    atlas_ref.h as u32,
                    self.renderer.dump_sprite(atlas_ref),
                ) {
                    return Err(gml::Error::FunctionError("sprite_save".into(), e.into()))
                }
            }
        }
        Ok(Default::default())
    }

    pub fn sprite_save_strip(&mut self, _context: &mut Context, _args: &[Value]) -> gml::Result<Value> {
        // Expected arg count: 2
        unimplemented!("Called unimplemented kernel function sprite_save_strip")
    }

    pub fn sprite_collision_mask(&mut self, _context: &mut Context, _args: &[Value]) -> gml::Result<Value> {
        // Expected arg count: 9
        unimplemented!("Called unimplemented kernel function sprite_collision_mask")
    }

    pub fn sprite_set_cache_size(&mut self, _context: &mut Context, _args: &[Value]) -> gml::Result<Value> {
        // Expected arg count: 2
        unimplemented!("Called unimplemented kernel function sprite_set_cache_size")
    }

    pub fn sprite_set_cache_size_ext(&mut self, _context: &mut Context, _args: &[Value]) -> gml::Result<Value> {
        // Expected arg count: 3
        unimplemented!("Called unimplemented kernel function sprite_set_cache_size_ext")
    }

    pub fn background_name(&mut self, context: &mut Context, args: &[Value]) -> gml::Result<Value> {
        self.background_get_name(context, args)
    }

    pub fn background_exists(&mut self, _context: &mut Context, args: &[Value]) -> gml::Result<Value> {
        let background_id = expect_args!(args, [int])?;
        Ok(self.assets.backgrounds.get_asset(background_id).is_some().into())
    }

    pub fn background_get_name(&mut self, _context: &mut Context, args: &[Value]) -> gml::Result<Value> {
        let background_id = expect_args!(args, [int])?;
        if let Some(background) = self.assets.backgrounds.get_asset(background_id) {
            Ok(background.name.clone().into())
        } else {
            Ok("<undefined>".into())
        }
    }

    pub fn background_get_width(&mut self, _context: &mut Context, args: &[Value]) -> gml::Result<Value> {
        let background_id = expect_args!(args, [int])?;
        if let Some(background) = self.assets.backgrounds.get_asset(background_id) {
            Ok(background.width.into())
        } else {
            Ok((-1).into())
        }
    }

    pub fn background_get_height(&mut self, _context: &mut Context, args: &[Value]) -> gml::Result<Value> {
        let background_id = expect_args!(args, [int])?;
        if let Some(background) = self.assets.backgrounds.get_asset(background_id) {
            Ok(background.height.into())
        } else {
            Ok((-1).into())
        }
    }

    pub fn background_set_alpha_from_background(
        &mut self,
        _context: &mut Context,
        _args: &[Value],
    ) -> gml::Result<Value> {
        // Expected arg count: 2
        unimplemented!("Called unimplemented kernel function background_set_alpha_from_background")
    }

    pub fn background_create_from_screen(&mut self, _context: &mut Context, _args: &[Value]) -> gml::Result<Value> {
        // Expected arg count: 6
        unimplemented!("Called unimplemented kernel function background_create_from_screen")
    }

    pub fn background_create_from_surface(&mut self, _context: &mut Context, _args: &[Value]) -> gml::Result<Value> {
        // Expected arg count: 7
        unimplemented!("Called unimplemented kernel function background_create_from_surface")
    }

    pub fn background_create_color(&mut self, _context: &mut Context, _args: &[Value]) -> gml::Result<Value> {
        // Expected arg count: 3
        unimplemented!("Called unimplemented kernel function background_create_color")
    }

    pub fn background_create_gradient(&mut self, _context: &mut Context, _args: &[Value]) -> gml::Result<Value> {
        // Expected arg count: 5
        unimplemented!("Called unimplemented kernel function background_create_gradient")
    }

    pub fn background_add(&mut self, _context: &mut Context, args: &[Value]) -> gml::Result<Value> {
        let (fname, removeback, smooth) = expect_args!(args, [string, any, any])?;
        let mut image = file::load_image(fname.as_ref())
            .map_err(|e| gml::Error::FunctionError("background_add".into(), e.into()))?;
        asset::sprite::process_image(&mut image, removeback.is_truthy(), smooth.is_truthy());
        let width = image.width();
        let height = image.height();
        let atlas_ref = self
            .renderer
            .upload_sprite(image.into_raw().into_boxed_slice(), width as _, height as _, 0, 0)
            .map_err(|e| gml::Error::FunctionError("background_add".into(), e.into()))?;
        let background_id = self.assets.backgrounds.len();
        self.assets.backgrounds.push(Some(Box::new(asset::Background {
            name: format!("__newbackground{}", background_id).into(),
            width,
            height,
            atlas_ref: Some(atlas_ref),
        })));
        Ok(background_id.into())
    }

    pub fn background_replace(&mut self, _context: &mut Context, _args: &[Value]) -> gml::Result<Value> {
        // Expected arg count: 4
        unimplemented!("Called unimplemented kernel function background_replace")
    }

    pub fn background_add_background(&mut self, _context: &mut Context, _args: &[Value]) -> gml::Result<Value> {
        // Expected arg count: 1
        unimplemented!("Called unimplemented kernel function background_add_background")
    }

    pub fn background_replace_background(&mut self, _context: &mut Context, _args: &[Value]) -> gml::Result<Value> {
        // Expected arg count: 2
        unimplemented!("Called unimplemented kernel function background_replace_background")
    }

    pub fn background_delete(&mut self, _context: &mut Context, args: &[Value]) -> gml::Result<Value> {
        let background_id = expect_args!(args, [int])?;
        if let Some(background) = self.assets.backgrounds.get_asset(background_id) {
            if let Some(atlas_ref) = background.atlas_ref {
                self.renderer.delete_sprite(atlas_ref);
            }
        } else {
            return Err(gml::Error::FunctionError(
                "background_delete".into(),
                "Trying to delete non-existing background".into(),
            ))
        }
        self.assets.backgrounds[background_id as usize] = None;
        Ok(Default::default())
    }

    pub fn background_duplicate(&mut self, _context: &mut Context, _args: &[Value]) -> gml::Result<Value> {
        // Expected arg count: 1
        unimplemented!("Called unimplemented kernel function background_duplicate")
    }

    pub fn background_assign(&mut self, _context: &mut Context, args: &[Value]) -> gml::Result<Value> {
        let (dst_id, src_id) = expect_args!(args, [int, int])?;
        if let Some(src) = self.assets.backgrounds.get_asset(src_id) {
            if let Some(background) = self.assets.backgrounds.get_asset(dst_id) {
                if let Some(atlas_ref) = background.atlas_ref {
                    self.renderer.delete_sprite(atlas_ref);
                }
            }
            if dst_id >= 0 && self.assets.backgrounds.len() > dst_id as usize {
                let dst_atlref = match src.atlas_ref.as_ref() {
                    Some(ar) => Some(
                        self.renderer
                            .duplicate_sprite(ar)
                            .map_err(|e| gml::Error::FunctionError("background_assign".into(), e.into()))?,
                    ),
                    None => None,
                };
                self.assets.backgrounds[dst_id as usize] = Some(Box::new(asset::Background {
                    atlas_ref: dst_atlref,
                    width: src.width,
                    height: src.height,
                    name: src.name.clone(),
                }));
                Ok(Default::default())
            } else {
                Err(gml::Error::FunctionError(
                    "background_assign".into(),
                    "Destination background has an invalid index".into(),
                ))
            }
        } else {
            Err(gml::Error::FunctionError("background_assign".into(), "Source background does not exist".into()))
        }
    }

    pub fn background_save(&mut self, _context: &mut Context, args: &[Value]) -> gml::Result<Value> {
        let (background_id, fname) = expect_args!(args, [int, string])?;
        if let Some(background) = self.assets.backgrounds.get_asset(background_id) {
            if let Some(atlas_ref) = background.atlas_ref.as_ref() {
                // get RGBA
                if let Err(e) = file::save_image(
                    fname.as_ref(),
                    atlas_ref.w as u32,
                    atlas_ref.h as u32,
                    self.renderer.dump_sprite(atlas_ref),
                ) {
                    return Err(gml::Error::FunctionError("background_save".into(), e.into()))
                }
            }
        }
        Ok(Default::default())
    }

    pub fn sound_name(&mut self, _context: &mut Context, _args: &[Value]) -> gml::Result<Value> {
        // Expected arg count: 1
        unimplemented!("Called unimplemented kernel function sound_name")
    }

    pub fn sound_exists(&mut self, _context: &mut Context, _args: &[Value]) -> gml::Result<Value> {
        // Expected arg count: 1
        unimplemented!("Called unimplemented kernel function sound_exists")
    }

    pub fn sound_get_name(&mut self, _context: &mut Context, _args: &[Value]) -> gml::Result<Value> {
        // Expected arg count: 1
        unimplemented!("Called unimplemented kernel function sound_get_name")
    }

    pub fn sound_get_kind(&mut self, _context: &mut Context, _args: &[Value]) -> gml::Result<Value> {
        // Expected arg count: 1
        unimplemented!("Called unimplemented kernel function sound_get_kind")
    }

    pub fn sound_get_preload(&mut self, _context: &mut Context, _args: &[Value]) -> gml::Result<Value> {
        // Expected arg count: 1
        unimplemented!("Called unimplemented kernel function sound_get_preload")
    }

    pub fn sound_discard(&mut self, _context: &mut Context, _args: &[Value]) -> gml::Result<Value> {
        // Expected arg count: 1
        unimplemented!("Called unimplemented kernel function sound_discard")
    }

    pub fn sound_restore(&mut self, _context: &mut Context, _args: &[Value]) -> gml::Result<Value> {
        // Expected arg count: 1
        unimplemented!("Called unimplemented kernel function sound_restore")
    }

    pub fn sound_add(&mut self, _context: &mut Context, _args: &[Value]) -> gml::Result<Value> {
        // Expected arg count: 3
        unimplemented!("Called unimplemented kernel function sound_add")
    }

    pub fn sound_replace(&mut self, _context: &mut Context, _args: &[Value]) -> gml::Result<Value> {
        // Expected arg count: 4
        unimplemented!("Called unimplemented kernel function sound_replace")
    }

    pub fn sound_delete(&mut self, _context: &mut Context, _args: &[Value]) -> gml::Result<Value> {
        // Expected arg count: 1
        unimplemented!("Called unimplemented kernel function sound_delete")
    }

    pub fn font_name(&mut self, _context: &mut Context, _args: &[Value]) -> gml::Result<Value> {
        // Expected arg count: 1
        unimplemented!("Called unimplemented kernel function font_name")
    }

    pub fn font_exists(&mut self, _context: &mut Context, _args: &[Value]) -> gml::Result<Value> {
        // Expected arg count: 1
        unimplemented!("Called unimplemented kernel function font_exists")
    }

    pub fn font_get_name(&mut self, _context: &mut Context, _args: &[Value]) -> gml::Result<Value> {
        // Expected arg count: 1
        unimplemented!("Called unimplemented kernel function font_get_name")
    }

    pub fn font_get_fontname(&mut self, _context: &mut Context, _args: &[Value]) -> gml::Result<Value> {
        // Expected arg count: 1
        unimplemented!("Called unimplemented kernel function font_get_fontname")
    }

    pub fn font_get_size(&mut self, _context: &mut Context, _args: &[Value]) -> gml::Result<Value> {
        // Expected arg count: 1
        unimplemented!("Called unimplemented kernel function font_get_size")
    }

    pub fn font_get_bold(&mut self, _context: &mut Context, _args: &[Value]) -> gml::Result<Value> {
        // Expected arg count: 1
        unimplemented!("Called unimplemented kernel function font_get_bold")
    }

    pub fn font_get_italic(&mut self, _context: &mut Context, _args: &[Value]) -> gml::Result<Value> {
        // Expected arg count: 1
        unimplemented!("Called unimplemented kernel function font_get_italic")
    }

    pub fn font_get_first(&mut self, _context: &mut Context, _args: &[Value]) -> gml::Result<Value> {
        // Expected arg count: 1
        unimplemented!("Called unimplemented kernel function font_get_first")
    }

    pub fn font_get_last(&mut self, _context: &mut Context, _args: &[Value]) -> gml::Result<Value> {
        // Expected arg count: 1
        unimplemented!("Called unimplemented kernel function font_get_last")
    }

    pub fn font_add(&mut self, _context: &mut Context, _args: &[Value]) -> gml::Result<Value> {
        // Expected arg count: 6
        unimplemented!("Called unimplemented kernel function font_add")
    }

    pub fn font_replace(&mut self, _context: &mut Context, _args: &[Value]) -> gml::Result<Value> {
        // Expected arg count: 7
        unimplemented!("Called unimplemented kernel function font_replace")
    }

    pub fn font_add_sprite(&mut self, _context: &mut Context, args: &[Value]) -> gml::Result<Value> {
        let (sprite_id, first, prop, sep) = expect_args!(args, [int, int, any, int])?;
        if let Some(sprite) = self.assets.sprites.get_asset(sprite_id) {
            let chars = asset::font::create_chars_from_sprite(sprite, prop.is_truthy(), sep, &self.renderer);
            let font_id = self.assets.fonts.len();
            self.assets.fonts.push(Some(Box::new(asset::Font {
                name: format!("__newfont{}", font_id).into(),
                sys_name: "".into(),
                size: 12,
                bold: false,
                italic: false,
                first: first.max(0).min(255) as _,
                last: (first as u32 + chars.len() as u32 - 1).min(255),
                tallest_char_height: sprite.height,
                chars,
                own_graphics: false,
            })));
            Ok(font_id.into())
        } else {
            Err(gml::Error::NonexistentAsset(asset::Type::Sprite, sprite_id))
        }
    }

    pub fn font_replace_sprite(&mut self, _context: &mut Context, args: &[Value]) -> gml::Result<Value> {
        let (font_id, sprite_id, first, prop, sep) = expect_args!(args, [int, int, int, any, int])?;
        if let Some(font) = self.assets.fonts.get_asset_mut(font_id) {
            if let Some(sprite) = self.assets.sprites.get_asset(sprite_id) {
                if font.own_graphics {
                    // font_add isn't in yet but atm for ttfs all characters are on the same texture
                    if let Some(c) = font.get_char(font.first) {
                        self.renderer.delete_sprite(c.atlas_ref);
                    }
                }
                let chars = asset::font::create_chars_from_sprite(sprite, prop.is_truthy(), sep, &self.renderer);
                font.sys_name = "".into();
                font.size = 12;
                font.bold = false;
                font.italic = false;
                font.first = first.max(0).min(255) as _;
                font.last = (first as u32 + chars.len() as u32 - 1).min(255);
                font.chars = chars;
                font.own_graphics = false;
                Ok(Default::default())
            } else {
                Err(gml::Error::NonexistentAsset(asset::Type::Sprite, sprite_id))
            }
        } else {
            Err(gml::Error::NonexistentAsset(asset::Type::Font, font_id))
        }
    }

    pub fn font_delete(&mut self, _context: &mut Context, _args: &[Value]) -> gml::Result<Value> {
        // Expected arg count: 1
        unimplemented!("Called unimplemented kernel function font_delete")
    }

    pub fn script_name(&mut self, context: &mut Context, args: &[Value]) -> gml::Result<Value> {
        self.script_get_name(context, args)
    }

    pub fn script_exists(&mut self, _context: &mut Context, args: &[Value]) -> gml::Result<Value> {
        let script_id = expect_args!(args, [int])?;
        Ok(self.assets.scripts.get_asset(script_id).is_some().into())
    }

    pub fn script_get_name(&mut self, _context: &mut Context, args: &[Value]) -> gml::Result<Value> {
        let script_id = expect_args!(args, [int])?;
        Ok(self.assets.scripts.get_asset(script_id).map(|s| s.name.clone().into()).unwrap_or("<undefined>".into()))
    }

    pub fn script_get_text(&mut self, _context: &mut Context, args: &[Value]) -> gml::Result<Value> {
        let script_id = expect_args!(args, [int])?;
        Ok(self.assets.scripts.get_asset(script_id).map(|s| s.source.clone().into()).unwrap_or("".into()))
    }

    pub fn script_execute(&mut self, context: &mut Context, args: &[Value]) -> gml::Result<Value> {
        if let Some(script_id) = args.get(0) {
            let script_id = script_id.round();
            if let Some(script) = self.assets.scripts.get_asset(script_id) {
                let instructions = script.compiled.clone();
                let mut new_args: [Value; 16] = Default::default();
                for (src, dest) in args[1..].iter().zip(new_args.iter_mut()) {
                    *dest = src.clone();
                }
                let mut new_context = Context {
                    this: context.this,
                    other: context.other,
                    event_action: context.event_action,
                    relative: context.relative,
                    event_type: context.event_type,
                    event_number: context.event_number,
                    event_object: context.event_object,
                    arguments: new_args,
                    argument_count: args.len() - 1,
                    locals: DummyFieldHolder::new(),
                    return_value: Default::default(),
                };
                self.execute(&instructions, &mut new_context)?;
                Ok(new_context.return_value)
            } else {
                Err(gml::Error::NonexistentAsset(asset::Type::Script, script_id))
            }
        } else {
            Err(gml::runtime::Error::WrongArgumentCount(1, 0))
        }
    }

    pub fn path_name(&mut self, _context: &mut Context, _args: &[Value]) -> gml::Result<Value> {
        // Expected arg count: 1
        unimplemented!("Called unimplemented kernel function path_name")
    }

    pub fn path_exists(&mut self, _context: &mut Context, args: &[Value]) -> gml::Result<Value> {
        let path_id = expect_args!(args, [int])?;
        Ok(self.assets.paths.get_asset(path_id).is_some().into())
    }

    pub fn path_get_name(&mut self, _context: &mut Context, args: &[Value]) -> gml::Result<Value> {
        let path_id = expect_args!(args, [int])?;
        match self.assets.paths.get_asset(path_id) {
            Some(path) => Ok(Value::Str(path.name.clone())),
            None => Ok("<undefined>".to_string().into()),
        }
    }

    pub fn path_get_length(&mut self, _context: &mut Context, args: &[Value]) -> gml::Result<Value> {
        let path_id = expect_args!(args, [int])?;
        match self.assets.paths.get_asset(path_id) {
            Some(path) => Ok(path.length.into()),
            None => Ok((-1).into()),
        }
    }

    pub fn path_get_kind(&mut self, _context: &mut Context, args: &[Value]) -> gml::Result<Value> {
        let path_id = expect_args!(args, [int])?;
        match self.assets.paths.get_asset(path_id) {
            Some(path) => Ok(path.curve.into()),
            None => Ok((-1).into()),
        }
    }

    pub fn path_get_closed(&mut self, _context: &mut Context, args: &[Value]) -> gml::Result<Value> {
        let path_id = expect_args!(args, [int])?;
        match self.assets.paths.get_asset(path_id) {
            Some(path) => Ok(path.closed.into()),
            None => Ok((-1).into()),
        }
    }

    pub fn path_get_precision(&mut self, _context: &mut Context, args: &[Value]) -> gml::Result<Value> {
        let path_id = expect_args!(args, [int])?;
        match self.assets.paths.get_asset(path_id) {
            Some(path) => Ok(path.precision.into()),
            None => Ok((-1).into()),
        }
    }

    pub fn path_get_number(&mut self, _context: &mut Context, args: &[Value]) -> gml::Result<Value> {
        let path_id = expect_args!(args, [int])?;
        match self.assets.paths.get_asset(path_id) {
            Some(path) => Ok(path.points.len().into()),
            None => Ok((-1).into()),
        }
    }

    pub fn path_get_point_x(&mut self, _context: &mut Context, args: &[Value]) -> gml::Result<Value> {
        let (path_id, point_id) = expect_args!(args, [int, int])?;
        match self.assets.paths.get_asset(path_id) {
            Some(path) => {
                if point_id < 0 || point_id >= path.points.len() as i32 {
                    Ok(0.into())
                } else {
                    Ok(path.points.get(point_id as usize).unwrap().x.into())
                }
            },
            None => Ok((-1).into()),
        }
    }

    pub fn path_get_point_y(&mut self, _context: &mut Context, args: &[Value]) -> gml::Result<Value> {
        let (path_id, point_id) = expect_args!(args, [int, int])?;
        match self.assets.paths.get_asset(path_id) {
            Some(path) => {
                if point_id < 0 || point_id >= path.points.len() as i32 {
                    Ok(0.into())
                } else {
                    Ok(path.points.get(point_id as usize).unwrap().y.into())
                }
            },
            None => Ok((-1).into()),
        }
    }

    pub fn path_get_point_speed(&mut self, _context: &mut Context, args: &[Value]) -> gml::Result<Value> {
        let (path_id, point_id) = expect_args!(args, [int, int])?;
        match self.assets.paths.get_asset(path_id) {
            Some(path) => {
                if point_id < 0 || point_id >= path.points.len() as i32 {
                    Ok(1.into())
                } else {
                    Ok(path.points.get(point_id as usize).unwrap().speed.into())
                }
            },
            None => Ok((-1).into()),
        }
    }

    pub fn path_get_x(&mut self, _context: &mut Context, args: &[Value]) -> gml::Result<Value> {
        let (path_id, offset) = expect_args!(args, [int, real])?;
        match self.assets.paths.get_asset(path_id) {
            Some(path) => Ok(path.get_point(offset).x.into()),
            None => Ok((-1).into()),
        }
    }

    pub fn path_get_y(&mut self, _context: &mut Context, args: &[Value]) -> gml::Result<Value> {
        let (path_id, offset) = expect_args!(args, [int, real])?;
        match self.assets.paths.get_asset(path_id) {
            Some(path) => Ok(path.get_point(offset).y.into()),
            None => Ok((-1).into()),
        }
    }

    pub fn path_get_speed(&mut self, _context: &mut Context, args: &[Value]) -> gml::Result<Value> {
        let (path_id, offset) = expect_args!(args, [int, real])?;
        match self.assets.paths.get_asset(path_id) {
            Some(path) => Ok(path.get_point(offset).speed.into()),
            None => Ok((-1).into()),
        }
    }

    pub fn path_set_kind(&mut self, _context: &mut Context, args: &[Value]) -> gml::Result<Value> {
        let (path_id, kind) = expect_args!(args, [int, int])?;
        self.assets.paths.get_asset_mut(path_id).map(|path| {
            path.curve = kind == 1;
            path.update();
        });
        Ok(Default::default())
    }

    pub fn path_set_closed(&mut self, _context: &mut Context, args: &[Value]) -> gml::Result<Value> {
        let (path_id, closed) = expect_args!(args, [int, int])?;
        self.assets.paths.get_asset_mut(path_id).map(|path| {
            path.closed = closed != 0;
            path.update();
        });
        Ok(Default::default())
    }

    pub fn path_set_precision(&mut self, _context: &mut Context, args: &[Value]) -> gml::Result<Value> {
        let (path_id, precision) = expect_args!(args, [int, int])?;
        self.assets.paths.get_asset_mut(path_id).map(|path| {
            path.precision = precision.min(8).max(0); // ghetto clamp
            path.update();
        });
        Ok(Default::default())
    }

    pub fn path_add(&mut self, _context: &mut Context, _args: &[Value]) -> gml::Result<Value> {
        let path_id = self.assets.paths.len();
        self.assets.paths.push(Some(Box::new(asset::Path {
            name: format!("__newpath{}", path_id).into(),
            points: Vec::new(),
            control_nodes: Default::default(),
            length: Default::default(),
            curve: false,
            closed: false,
            precision: 4,
            start: Default::default(),
            end: Default::default(),
        })));
        Ok(path_id.into())
    }

    pub fn path_duplicate(&mut self, _context: &mut Context, _args: &[Value]) -> gml::Result<Value> {
        // Expected arg count: 1
        unimplemented!("Called unimplemented kernel function path_duplicate")
    }

    pub fn path_assign(&mut self, _context: &mut Context, _args: &[Value]) -> gml::Result<Value> {
        // Expected arg count: 2
        unimplemented!("Called unimplemented kernel function path_assign")
    }

    pub fn path_append(&mut self, _context: &mut Context, _args: &[Value]) -> gml::Result<Value> {
        // Expected arg count: 2
        unimplemented!("Called unimplemented kernel function path_append")
    }

    pub fn path_delete(&mut self, _context: &mut Context, _args: &[Value]) -> gml::Result<Value> {
        // Expected arg count: 1
        unimplemented!("Called unimplemented kernel function path_delete")
    }

    pub fn path_add_point(&mut self, _context: &mut Context, args: &[Value]) -> gml::Result<Value> {
        let (path_id, x, y, speed) = expect_args!(args, [int, real, real, real])?;
        if let Some(path) = self.assets.paths.get_asset_mut(path_id) {
            path.points.push(asset::path::Point { x, y, speed });
            path.update();
        }
        Ok(Default::default())
    }

    pub fn path_insert_point(&mut self, _context: &mut Context, _args: &[Value]) -> gml::Result<Value> {
        // Expected arg count: 5
        unimplemented!("Called unimplemented kernel function path_insert_point")
    }

    pub fn path_change_point(&mut self, _context: &mut Context, args: &[Value]) -> gml::Result<Value> {
        let (path_id, n, x, y, speed) = expect_args!(args, [int, int, real, real, real])?;
        if n >= 0 {
            if let Some(path) = self.assets.paths.get_asset_mut(path_id) {
                if let Some(point) = path.points.get_mut(n as usize) {
                    point.x = x;
                    point.y = y;
                    point.speed = speed;
                    path.update();
                }
            }
        }
        Ok(Default::default())
    }

    pub fn path_delete_point(&mut self, _context: &mut Context, _args: &[Value]) -> gml::Result<Value> {
        // Expected arg count: 2
        unimplemented!("Called unimplemented kernel function path_delete_point")
    }

    pub fn path_clear_points(&mut self, _context: &mut Context, _args: &[Value]) -> gml::Result<Value> {
        // Expected arg count: 1
        unimplemented!("Called unimplemented kernel function path_clear_points")
    }

    pub fn path_reverse(&mut self, _context: &mut Context, _args: &[Value]) -> gml::Result<Value> {
        // Expected arg count: 1
        unimplemented!("Called unimplemented kernel function path_reverse")
    }

    pub fn path_mirror(&mut self, _context: &mut Context, _args: &[Value]) -> gml::Result<Value> {
        // Expected arg count: 1
        unimplemented!("Called unimplemented kernel function path_mirror")
    }

    pub fn path_flip(&mut self, _context: &mut Context, _args: &[Value]) -> gml::Result<Value> {
        // Expected arg count: 1
        unimplemented!("Called unimplemented kernel function path_flip")
    }

    pub fn path_rotate(&mut self, _context: &mut Context, _args: &[Value]) -> gml::Result<Value> {
        // Expected arg count: 2
        unimplemented!("Called unimplemented kernel function path_rotate")
    }

    pub fn path_scale(&mut self, _context: &mut Context, _args: &[Value]) -> gml::Result<Value> {
        // Expected arg count: 3
        unimplemented!("Called unimplemented kernel function path_scale")
    }

    pub fn path_shift(&mut self, _context: &mut Context, _args: &[Value]) -> gml::Result<Value> {
        // Expected arg count: 3
        unimplemented!("Called unimplemented kernel function path_shift")
    }

    pub fn timeline_name(&mut self, _context: &mut Context, _args: &[Value]) -> gml::Result<Value> {
        // Expected arg count: 1
        unimplemented!("Called unimplemented kernel function timeline_name")
    }

    pub fn timeline_exists(&mut self, _context: &mut Context, _args: &[Value]) -> gml::Result<Value> {
        // Expected arg count: 1
        unimplemented!("Called unimplemented kernel function timeline_exists")
    }

    pub fn timeline_get_name(&mut self, _context: &mut Context, _args: &[Value]) -> gml::Result<Value> {
        // Expected arg count: 1
        unimplemented!("Called unimplemented kernel function timeline_get_name")
    }

    pub fn timeline_add(&mut self, _context: &mut Context, _args: &[Value]) -> gml::Result<Value> {
        // Expected arg count: 0
        unimplemented!("Called unimplemented kernel function timeline_add")
    }

    pub fn timeline_delete(&mut self, _context: &mut Context, _args: &[Value]) -> gml::Result<Value> {
        // Expected arg count: 1
        unimplemented!("Called unimplemented kernel function timeline_delete")
    }

    pub fn timeline_clear(&mut self, _context: &mut Context, _args: &[Value]) -> gml::Result<Value> {
        // Expected arg count: 1
        unimplemented!("Called unimplemented kernel function timeline_clear")
    }

    pub fn timeline_moment_clear(&mut self, _context: &mut Context, _args: &[Value]) -> gml::Result<Value> {
        // Expected arg count: 2
        unimplemented!("Called unimplemented kernel function timeline_moment_clear")
    }

    pub fn timeline_moment_add(&mut self, _context: &mut Context, _args: &[Value]) -> gml::Result<Value> {
        // Expected arg count: 3
        unimplemented!("Called unimplemented kernel function timeline_moment_add")
    }

    pub fn object_name(&mut self, _context: &mut Context, _args: &[Value]) -> gml::Result<Value> {
        // Expected arg count: 1
        unimplemented!("Called unimplemented kernel function object_name")
    }

    pub fn object_exists(&mut self, _context: &mut Context, args: &[Value]) -> gml::Result<Value> {
        let object_id = expect_args!(args, [int])?;
        if let Some(Some(_)) = self.assets.objects.get(object_id as usize) {
            Ok(gml::TRUE.into())
        } else {
            Ok(gml::FALSE.into())
        }
    }

    pub fn object_get_name(&mut self, _context: &mut Context, args: &[Value]) -> gml::Result<Value> {
        let object_id = expect_args!(args, [int])?;
        if let Some(Some(object)) = self.assets.objects.get(object_id as usize) {
            Ok(Value::Str(object.name.clone()))
        } else {
            Ok("<undefined>".to_string().into())
        }
    }

    pub fn object_get_sprite(&mut self, _context: &mut Context, args: &[Value]) -> gml::Result<Value> {
        let object_id = expect_args!(args, [int])?;
        if let Some(Some(object)) = self.assets.objects.get(object_id as usize) {
            Ok(object.sprite_index.into())
        } else {
            Ok((-1).into())
        }
    }

    pub fn object_get_solid(&mut self, _context: &mut Context, args: &[Value]) -> gml::Result<Value> {
        let object_id = expect_args!(args, [int])?;
        if let Some(Some(object)) = self.assets.objects.get(object_id as usize) {
            Ok(object.solid.into())
        } else {
            Ok((-1).into())
        }
    }

    pub fn object_get_visible(&mut self, _context: &mut Context, args: &[Value]) -> gml::Result<Value> {
        let object_id = expect_args!(args, [int])?;
        if let Some(Some(object)) = self.assets.objects.get(object_id as usize) {
            Ok(object.visible.into())
        } else {
            Ok((-1).into())
        }
    }

    pub fn object_get_depth(&mut self, _context: &mut Context, args: &[Value]) -> gml::Result<Value> {
        let object_id = expect_args!(args, [int])?;
        if let Some(Some(object)) = self.assets.objects.get(object_id as usize) {
            Ok(object.depth.into())
        } else {
            Ok((-1).into())
        }
    }

    pub fn object_get_persistent(&mut self, _context: &mut Context, args: &[Value]) -> gml::Result<Value> {
        let object_id = expect_args!(args, [int])?;
        if let Some(Some(object)) = self.assets.objects.get(object_id as usize) {
            Ok(object.persistent.into())
        } else {
            Ok((-1).into())
        }
    }

    pub fn object_get_mask(&mut self, _context: &mut Context, args: &[Value]) -> gml::Result<Value> {
        let object_id = expect_args!(args, [int])?;
        if let Some(Some(object)) = self.assets.objects.get(object_id as usize) {
            Ok(object.mask_index.into())
        } else {
            Ok((-1).into())
        }
    }

    pub fn object_get_parent(&mut self, _context: &mut Context, args: &[Value]) -> gml::Result<Value> {
        let object_id = expect_args!(args, [int])?;
        if let Some(Some(object)) = self.assets.objects.get(object_id as usize) {
            Ok(object.parent_index.into())
        } else {
            Ok((-1).into())
        }
    }

    pub fn object_is_ancestor(&mut self, _context: &mut Context, _args: &[Value]) -> gml::Result<Value> {
        // Expected arg count: 2
        unimplemented!("Called unimplemented kernel function object_is_ancestor")
    }

    pub fn object_set_sprite(&mut self, _context: &mut Context, args: &[Value]) -> gml::Result<Value> {
        let (object_id, sprite_id) = expect_args!(args, [int, int])?;
        self.assets.objects.get_asset_mut(object_id).map(|o| o.sprite_index = sprite_id);
        Ok(Default::default())
    }

    pub fn object_set_solid(&mut self, _context: &mut Context, args: &[Value]) -> gml::Result<Value> {
        let (object_id, visible) = expect_args!(args, [int, any])?;
        self.assets.objects.get_asset_mut(object_id).map(|o| o.visible = visible.is_truthy());
        Ok(Default::default())
    }

    pub fn object_set_visible(&mut self, _context: &mut Context, args: &[Value]) -> gml::Result<Value> {
        let (object_id, visible) = expect_args!(args, [int, any])?;
        self.assets.objects.get_asset_mut(object_id).map(|o| o.visible = visible.is_truthy());
        Ok(Default::default())
    }

    pub fn object_set_depth(&mut self, _context: &mut Context, args: &[Value]) -> gml::Result<Value> {
        let (object_id, depth) = expect_args!(args, [int, int])?;
        self.assets.objects.get_asset_mut(object_id).map(|o| o.depth = depth);
        Ok(Default::default())
    }

    pub fn object_set_persistent(&mut self, _context: &mut Context, args: &[Value]) -> gml::Result<Value> {
        let (object_id, persistent) = expect_args!(args, [int, any])?;
        self.assets.objects.get_asset_mut(object_id).map(|o| o.persistent = persistent.is_truthy());
        Ok(Default::default())
    }

    pub fn object_set_mask(&mut self, _context: &mut Context, args: &[Value]) -> gml::Result<Value> {
        let (object_id, mask_id) = expect_args!(args, [int, int])?;
        self.assets.objects.get_asset_mut(object_id).map(|o| o.mask_index = mask_id);
        Ok(Default::default())
    }

    pub fn object_set_parent(&mut self, _context: &mut Context, args: &[Value]) -> gml::Result<Value> {
        let (object_id, new_parent) = expect_args!(args, [int, int])?;
        if let Some(object) = self.assets.objects.get_asset(object_id) {
            // Remove object and all its children from old parents
            let children = object.children.borrow();
            let mut parent_index = object.parent_index;
            while let Some(parent) = self.assets.objects.get_asset(parent_index) {
                parent.children.borrow_mut().retain(|c| !children.contains(c));
                parent_index = parent.parent_index;
            }
            // Add object and all its children to new parents
            parent_index = new_parent;
            while let Some(parent) = self.assets.objects.get_asset(parent_index) {
                parent.children.borrow_mut().extend(children.iter());
                parent_index = parent.parent_index;
            }
        }

        self.assets.objects.get_asset_mut(object_id).map(|o| o.parent_index = new_parent);
        self.refresh_event_holders();
        Ok(Default::default())
    }

    pub fn object_add(&mut self, _context: &mut Context, _args: &[Value]) -> gml::Result<Value> {
        // Expected arg count: 0
        unimplemented!("Called unimplemented kernel function object_add")
    }

    pub fn object_delete(&mut self, _context: &mut Context, _args: &[Value]) -> gml::Result<Value> {
        // Expected arg count: 1
        unimplemented!("Called unimplemented kernel function object_delete")
    }

    pub fn object_event_clear(&mut self, _context: &mut Context, args: &[Value]) -> gml::Result<Value> {
        let (object_index, ev_type, ev_number) = expect_args!(args, [int, int, int])?;
        if let Some(object) = self.assets.objects.get_asset_mut(object_index) {
            object.events[ev_type as usize].remove(&(ev_number as u32));
            self.refresh_event_holders();
        }
        Ok(Default::default())
    }

    pub fn object_event_add(&mut self, _context: &mut Context, args: &[Value]) -> gml::Result<Value> {
        let (object_index, ev_type, ev_number, code) = expect_args!(args, [int, int, int, string])?;
        if let Some(object) = self.assets.objects.get_asset_mut(object_index) {
            let instrs = match self.compiler.compile(code.as_ref()) {
                Ok(instrs) => instrs,
                Err(e) => return Err(gml::Error::FunctionError("object_event_add".into(), e.message)),
            };
            let object_event_map = &mut object.events[ev_type as usize];
            match object_event_map.get_mut(&(ev_number as u32)) {
                Some(tree) => {
                    tree.borrow_mut().push_code(instrs);
                },
                None => {
                    object_event_map.insert(ev_number as u32, action::Tree::new_from_code(instrs));
                    self.refresh_event_holders();
                },
            }
        }
        Ok(Default::default())
    }

    pub fn room_name(&mut self, _context: &mut Context, _args: &[Value]) -> gml::Result<Value> {
        // Expected arg count: 1
        unimplemented!("Called unimplemented kernel function room_name")
    }

    pub fn room_exists(&mut self, _context: &mut Context, args: &[Value]) -> gml::Result<Value> {
        let room_id = expect_args!(args, [int])?;
        Ok(self.assets.rooms.get_asset(room_id).is_some().into())
    }

    pub fn room_get_name(&mut self, _context: &mut Context, args: &[Value]) -> gml::Result<Value> {
        let room_id = expect_args!(args, [int])?;
        if let Some(room) = self.assets.rooms.get_asset(room_id) {
            Ok(room.name.clone().into())
        } else {
            Ok("<undefined>".to_string().into())
        }
    }

    pub fn room_set_width(&mut self, _context: &mut Context, _args: &[Value]) -> gml::Result<Value> {
        // Expected arg count: 2
        unimplemented!("Called unimplemented kernel function room_set_width")
    }

    pub fn room_set_height(&mut self, _context: &mut Context, _args: &[Value]) -> gml::Result<Value> {
        // Expected arg count: 2
        unimplemented!("Called unimplemented kernel function room_set_height")
    }

    pub fn room_set_caption(&mut self, _context: &mut Context, _args: &[Value]) -> gml::Result<Value> {
        // Expected arg count: 2
        unimplemented!("Called unimplemented kernel function room_set_caption")
    }

    pub fn room_set_persistent(&mut self, _context: &mut Context, _args: &[Value]) -> gml::Result<Value> {
        // Expected arg count: 2
        unimplemented!("Called unimplemented kernel function room_set_persistent")
    }

    pub fn room_set_code(&mut self, _context: &mut Context, _args: &[Value]) -> gml::Result<Value> {
        // Expected arg count: 2
        unimplemented!("Called unimplemented kernel function room_set_code")
    }

    pub fn room_set_background_color(&mut self, _context: &mut Context, _args: &[Value]) -> gml::Result<Value> {
        // Expected arg count: 3
        unimplemented!("Called unimplemented kernel function room_set_background_color")
    }

    pub fn room_set_background(&mut self, _context: &mut Context, _args: &[Value]) -> gml::Result<Value> {
        // Expected arg count: 12
        unimplemented!("Called unimplemented kernel function room_set_background")
    }

    pub fn room_set_view(&mut self, _context: &mut Context, args: &[Value]) -> gml::Result<Value> {
        let (
            room_id,
            view_id,
            visible,
            source_x,
            source_y,
            source_w,
            source_h,
            port_x,
            port_y,
            port_w,
            port_h,
            follow_hborder,
            follow_vborder,
            follow_hspeed,
            follow_vspeed,
            follow_target,
        ) = expect_args!(args, [int, int, any, int, int, int, int, int, int, int, int, int, int, int, int, int])?;
        let view_id = if view_id >= 0 { view_id as usize } else { return Ok(Default::default()) };
        if let Some(room) = self.assets.rooms.get_asset_mut(room_id) {
            if let Some(view) = room.views.get_mut(view_id) {
                *view = View {
                    visible: visible.is_truthy(),
                    source_x,
                    source_y,
                    source_w: source_w as _,
                    source_h: source_h as _,
                    port_x,
                    port_y,
                    port_w: port_w as _,
                    port_h: port_h as _,
                    follow_hborder,
                    follow_vborder,
                    follow_hspeed,
                    follow_vspeed,
                    follow_target,
                    angle: view.angle,
                };
            }
        }
        Ok(Default::default())
    }

    pub fn room_set_view_enabled(&mut self, _context: &mut Context, args: &[Value]) -> gml::Result<Value> {
        let (room_id, enabled) = expect_args!(args, [int, any])?;
        if let Some(room) = self.assets.rooms.get_asset_mut(room_id) {
            room.views_enabled = enabled.is_truthy();
        }
        Ok(Default::default())
    }

    pub fn room_add(&mut self, _context: &mut Context, _args: &[Value]) -> gml::Result<Value> {
        // Expected arg count: 0
        unimplemented!("Called unimplemented kernel function room_add")
    }

    pub fn room_duplicate(&mut self, _context: &mut Context, _args: &[Value]) -> gml::Result<Value> {
        // Expected arg count: 1
        unimplemented!("Called unimplemented kernel function room_duplicate")
    }

    pub fn room_assign(&mut self, _context: &mut Context, _args: &[Value]) -> gml::Result<Value> {
        // Expected arg count: 2
        unimplemented!("Called unimplemented kernel function room_assign")
    }

    pub fn room_instance_add(&mut self, _context: &mut Context, _args: &[Value]) -> gml::Result<Value> {
        // Expected arg count: 4
        unimplemented!("Called unimplemented kernel function room_instance_add")
    }

    pub fn room_instance_clear(&mut self, _context: &mut Context, _args: &[Value]) -> gml::Result<Value> {
        // Expected arg count: 1
        unimplemented!("Called unimplemented kernel function room_instance_clear")
    }

    pub fn room_tile_add(&mut self, _context: &mut Context, _args: &[Value]) -> gml::Result<Value> {
        // Expected arg count: 9
        unimplemented!("Called unimplemented kernel function room_tile_add")
    }

    pub fn room_tile_add_ext(&mut self, _context: &mut Context, _args: &[Value]) -> gml::Result<Value> {
        // Expected arg count: 12
        unimplemented!("Called unimplemented kernel function room_tile_add_ext")
    }

    pub fn room_tile_clear(&mut self, _context: &mut Context, _args: &[Value]) -> gml::Result<Value> {
        // Expected arg count: 1
        unimplemented!("Called unimplemented kernel function room_tile_clear")
    }

    pub fn part_type_create(&mut self, _context: &mut Context, args: &[Value]) -> gml::Result<Value> {
        expect_args!(args, [])?;
        Ok(self.particles.create_type().into())
    }

    pub fn part_type_destroy(&mut self, _context: &mut Context, args: &[Value]) -> gml::Result<Value> {
        let id = expect_args!(args, [int])?;
        self.particles.destroy_type(id);
        Ok(Default::default())
    }

    pub fn part_type_exists(&mut self, _context: &mut Context, args: &[Value]) -> gml::Result<Value> {
        let id = expect_args!(args, [int])?;
        Ok(self.particles.get_type(id).is_some().into())
    }

    pub fn part_type_clear(&mut self, _context: &mut Context, args: &[Value]) -> gml::Result<Value> {
        let id = expect_args!(args, [int])?;
        if let Some(pt) = self.particles.get_type_mut(id) {
            *pt = Box::new(particle::ParticleType::new());
        }
        Ok(Default::default())
    }

    pub fn part_type_shape(&mut self, _context: &mut Context, args: &[Value]) -> gml::Result<Value> {
        let (id, shape) = expect_args!(args, [int, int])?;
        if let Some(pt) = self.particles.get_type_mut(id) {
            pt.graphic = particle::ParticleGraphic::Shape(shape);
        }
        Ok(Default::default())
    }

    pub fn part_type_sprite(&mut self, _context: &mut Context, args: &[Value]) -> gml::Result<Value> {
        let (id, sprite, animat, stretch, random) = expect_args!(args, [int, int, any, any, any])?;
        if let Some(pt) = self.particles.get_type_mut(id) {
            pt.graphic = particle::ParticleGraphic::Sprite {
                sprite,
                animat: animat.is_truthy(),
                stretch: stretch.is_truthy(),
                random: random.is_truthy(),
            };
        }
        Ok(Default::default())
    }

    pub fn part_type_size(&mut self, _context: &mut Context, args: &[Value]) -> gml::Result<Value> {
        let (id, size_min, size_max, size_incr, size_wiggle) = expect_args!(args, [int, real, real, real, real])?;
        if let Some(pt) = self.particles.get_type_mut(id) {
            pt.size_min = size_min;
            pt.size_max = size_max;
            pt.size_incr = size_incr;
            pt.size_wiggle = size_wiggle;
        }
        Ok(Default::default())
    }

    pub fn part_type_scale(&mut self, _context: &mut Context, args: &[Value]) -> gml::Result<Value> {
        let (id, xscale, yscale) = expect_args!(args, [int, real, real])?;
        if let Some(pt) = self.particles.get_type_mut(id) {
            pt.xscale = xscale;
            pt.yscale = yscale;
        }
        Ok(Default::default())
    }

    pub fn part_type_life(&mut self, _context: &mut Context, args: &[Value]) -> gml::Result<Value> {
        let (id, life_min, life_max) = expect_args!(args, [int, int, int])?;
        if let Some(pt) = self.particles.get_type_mut(id) {
            pt.life_min = life_min;
            pt.life_max = life_max;
        }
        Ok(Default::default())
    }

    pub fn part_type_step(&mut self, _context: &mut Context, args: &[Value]) -> gml::Result<Value> {
        let (id, step_number, step_type) = expect_args!(args, [int, int, int])?;
        if let Some(pt) = self.particles.get_type_mut(id) {
            pt.step_number = step_number;
            pt.step_type = step_type;
        }
        Ok(Default::default())
    }

    pub fn part_type_death(&mut self, _context: &mut Context, args: &[Value]) -> gml::Result<Value> {
        let (id, death_number, death_type) = expect_args!(args, [int, int, int])?;
        if let Some(pt) = self.particles.get_type_mut(id) {
            pt.death_number = death_number;
            pt.death_type = death_type;
        }
        Ok(Default::default())
    }

    pub fn part_type_speed(&mut self, _context: &mut Context, args: &[Value]) -> gml::Result<Value> {
        let (id, speed_min, speed_max, speed_incr, speed_wiggle) = expect_args!(args, [int, real, real, real, real])?;
        if let Some(pt) = self.particles.get_type_mut(id) {
            pt.speed_min = speed_min;
            pt.speed_max = speed_max;
            pt.speed_incr = speed_incr;
            pt.speed_wiggle = speed_wiggle;
        }
        Ok(Default::default())
    }

    pub fn part_type_direction(&mut self, _context: &mut Context, args: &[Value]) -> gml::Result<Value> {
        let (id, dir_min, dir_max, dir_incr, dir_wiggle) = expect_args!(args, [int, real, real, real, real])?;
        if let Some(pt) = self.particles.get_type_mut(id) {
            pt.dir_min = dir_min;
            pt.dir_max = dir_max;
            pt.dir_incr = dir_incr;
            pt.dir_wiggle = dir_wiggle;
        }
        Ok(Default::default())
    }

    pub fn part_type_orientation(&mut self, _context: &mut Context, args: &[Value]) -> gml::Result<Value> {
        let (id, ang_min, ang_max, ang_incr, ang_wiggle, ang_relative) =
            expect_args!(args, [int, real, real, real, real, any])?;
        if let Some(pt) = self.particles.get_type_mut(id) {
            pt.ang_min = ang_min;
            pt.ang_max = ang_max;
            pt.ang_incr = ang_incr;
            pt.ang_wiggle = ang_wiggle;
            pt.ang_relative = ang_relative.is_truthy();
        }
        Ok(Default::default())
    }

    pub fn part_type_gravity(&mut self, _context: &mut Context, args: &[Value]) -> gml::Result<Value> {
        let (id, grav_amount, grav_dir) = expect_args!(args, [int, real, real])?;
        if let Some(pt) = self.particles.get_type_mut(id) {
            pt.grav_amount = grav_amount;
            pt.grav_dir = grav_dir.rem_euclid(Real::from(360.0));
        }
        Ok(Default::default())
    }

    pub fn part_type_color_mix(&mut self, _context: &mut Context, args: &[Value]) -> gml::Result<Value> {
        let (id, c1, c2) = expect_args!(args, [int, int, int])?;
        if let Some(pt) = self.particles.get_type_mut(id) {
            pt.color = particle::ParticleColor::Mix(c1, c2);
        }
        Ok(Default::default())
    }

    pub fn part_type_color_rgb(&mut self, _context: &mut Context, args: &[Value]) -> gml::Result<Value> {
        let (id, rmin, rmax, gmin, gmax, bmin, bmax) = expect_args!(args, [int, int, int, int, int, int, int])?;
        if let Some(pt) = self.particles.get_type_mut(id) {
            pt.color = particle::ParticleColor::RGB { rmin, rmax, gmin, gmax, bmin, bmax };
        }
        Ok(Default::default())
    }

    pub fn part_type_color_hsv(&mut self, _context: &mut Context, args: &[Value]) -> gml::Result<Value> {
        let (id, hmin, hmax, smin, smax, vmin, vmax) = expect_args!(args, [int, int, int, int, int, int, int])?;
        if let Some(pt) = self.particles.get_type_mut(id) {
            pt.color = particle::ParticleColor::HSV { hmin, hmax, smin, smax, vmin, vmax };
        }
        Ok(Default::default())
    }

    pub fn part_type_color1(&mut self, _context: &mut Context, args: &[Value]) -> gml::Result<Value> {
        let (id, col) = expect_args!(args, [int, int])?;
        if let Some(pt) = self.particles.get_type_mut(id) {
            pt.color = particle::ParticleColor::One(col);
        }
        Ok(Default::default())
    }

    pub fn part_type_color2(&mut self, _context: &mut Context, args: &[Value]) -> gml::Result<Value> {
        let (id, c1, c2) = expect_args!(args, [int, int, int])?;
        if let Some(pt) = self.particles.get_type_mut(id) {
            pt.color = particle::ParticleColor::Two(c1, c2);
        }
        Ok(Default::default())
    }

    pub fn part_type_color3(&mut self, _context: &mut Context, args: &[Value]) -> gml::Result<Value> {
        let (id, c1, c2, c3) = expect_args!(args, [int, int, int, int])?;
        if let Some(pt) = self.particles.get_type_mut(id) {
            pt.color = particle::ParticleColor::Three(c1, c2, c3);
        }
        Ok(Default::default())
    }

    pub fn part_type_color(&mut self, context: &mut Context, args: &[Value]) -> gml::Result<Value> {
        self.part_type_color3(context, args)
    }

    pub fn part_type_alpha1(&mut self, _context: &mut Context, args: &[Value]) -> gml::Result<Value> {
        let (id, alpha) = expect_args!(args, [int, real])?;
        if let Some(pt) = self.particles.get_type_mut(id) {
            pt.alpha1 = alpha;
            pt.alpha2 = alpha;
            pt.alpha3 = alpha;
        }
        Ok(Default::default())
    }

    pub fn part_type_alpha2(&mut self, _context: &mut Context, args: &[Value]) -> gml::Result<Value> {
        let (id, alpha1, alpha2) = expect_args!(args, [int, real, real])?;
        if let Some(pt) = self.particles.get_type_mut(id) {
            pt.alpha1 = alpha1;
            pt.alpha2 = (alpha1 + alpha2) / Real::from(2.0);
            pt.alpha3 = alpha2;
        }
        Ok(Default::default())
    }

    pub fn part_type_alpha3(&mut self, _context: &mut Context, args: &[Value]) -> gml::Result<Value> {
        let (id, alpha1, alpha2, alpha3) = expect_args!(args, [int, real, real, real])?;
        if let Some(pt) = self.particles.get_type_mut(id) {
            pt.alpha1 = alpha1;
            pt.alpha2 = alpha2;
            pt.alpha3 = alpha3;
        }
        Ok(Default::default())
    }

    pub fn part_type_alpha(&mut self, context: &mut Context, args: &[Value]) -> gml::Result<Value> {
        self.part_type_alpha3(context, args)
    }

    pub fn part_type_blend(&mut self, _context: &mut Context, args: &[Value]) -> gml::Result<Value> {
        let (id, additive) = expect_args!(args, [int, any])?;
        if let Some(pt) = self.particles.get_type_mut(id) {
            pt.additive_blending = additive.is_truthy();
        }
        Ok(Default::default())
    }

    pub fn part_system_create(&mut self, _context: &mut Context, args: &[Value]) -> gml::Result<Value> {
        expect_args!(args, [])?;
        Ok(self.particles.create_system().into())
    }

    pub fn part_system_destroy(&mut self, _context: &mut Context, args: &[Value]) -> gml::Result<Value> {
        let id = expect_args!(args, [int])?;
        self.particles.destroy_system(id);
        Ok(Default::default())
    }

    pub fn part_system_exists(&mut self, _context: &mut Context, args: &[Value]) -> gml::Result<Value> {
        let id = expect_args!(args, [int])?;
        Ok(self.particles.get_system(id).is_some().into())
    }

    pub fn part_system_clear(&mut self, _context: &mut Context, args: &[Value]) -> gml::Result<Value> {
        let id = expect_args!(args, [int])?;
        if let Some(ps) = self.particles.get_system_mut(id) {
            *ps = Box::new(particle::System::new());
        }
        Ok(Default::default())
    }

    pub fn part_system_draw_order(&mut self, _context: &mut Context, args: &[Value]) -> gml::Result<Value> {
        let (id, oldtonew) = expect_args!(args, [int, any])?;
        if let Some(ps) = self.particles.get_system_mut(id) {
            ps.draw_old_to_new = oldtonew.is_truthy();
        }
        Ok(Default::default())
    }

    pub fn part_system_depth(&mut self, _context: &mut Context, args: &[Value]) -> gml::Result<Value> {
        let (id, depth) = expect_args!(args, [int, real])?;
        if let Some(ps) = self.particles.get_system_mut(id) {
            ps.depth = depth;
        }
        Ok(Default::default())
    }

    pub fn part_system_position(&mut self, _context: &mut Context, args: &[Value]) -> gml::Result<Value> {
        let (id, x, y) = expect_args!(args, [int, real, real])?;
        if let Some(ps) = self.particles.get_system_mut(id) {
            ps.x = x;
            ps.y = y;
        }
        Ok(Default::default())
    }

    pub fn part_system_automatic_update(&mut self, _context: &mut Context, args: &[Value]) -> gml::Result<Value> {
        let (id, automatic) = expect_args!(args, [int, any])?;
        if let Some(ps) = self.particles.get_system_mut(id) {
            ps.auto_update = automatic.is_truthy();
        }
        Ok(Default::default())
    }

    pub fn part_system_automatic_draw(&mut self, _context: &mut Context, args: &[Value]) -> gml::Result<Value> {
        let (id, automatic) = expect_args!(args, [int, any])?;
        if let Some(ps) = self.particles.get_system_mut(id) {
            ps.auto_draw = automatic.is_truthy();
        }
        Ok(Default::default())
    }

    pub fn part_system_update(&mut self, _context: &mut Context, args: &[Value]) -> gml::Result<Value> {
        let id = expect_args!(args, [int])?;
        self.particles.update_system(id, &mut self.rand);
        Ok(Default::default())
    }

    pub fn part_system_drawit(&mut self, _context: &mut Context, args: &[Value]) -> gml::Result<Value> {
        let id = expect_args!(args, [int])?;
        self.particles.draw_system(id, &mut self.renderer, &self.assets);
        Ok(Default::default())
    }

    pub fn part_particles_create(&mut self, _context: &mut Context, args: &[Value]) -> gml::Result<Value> {
        let (id, x, y, parttype, number) = expect_args!(args, [int, real, real, int, int])?;
        self.particles.system_create_particles(id, x, y, parttype, None, number, &mut self.rand);
        Ok(Default::default())
    }

    pub fn part_particles_create_color(&mut self, _context: &mut Context, args: &[Value]) -> gml::Result<Value> {
        let (id, x, y, parttype, color, number) = expect_args!(args, [int, real, real, int, int, int])?;
        self.particles.system_create_particles(id, x, y, parttype, Some(color), number, &mut self.rand);
        Ok(Default::default())
    }

    pub fn part_particles_clear(&mut self, _context: &mut Context, args: &[Value]) -> gml::Result<Value> {
        let id = expect_args!(args, [int])?;
        if let Some(ps) = self.particles.get_system_mut(id) {
            ps.particles.clear();
        }
        Ok(Default::default())
    }

    pub fn part_particles_count(&mut self, _context: &mut Context, args: &[Value]) -> gml::Result<Value> {
        let id = expect_args!(args, [int])?;
        if let Some(ps) = self.particles.get_system(id) {
            Ok(ps.particles.len().into())
        } else {
            Ok(Default::default())
        }
    }

    pub fn part_emitter_create(&mut self, _context: &mut Context, args: &[Value]) -> gml::Result<Value> {
        let id = expect_args!(args, [int])?;
        if let Some(ps) = self.particles.get_system_mut(id) {
            let em = particle::Emitter::new();
            if let Some(id) = ps.emitters.iter().position(|x| x.is_none()) {
                ps.emitters[id] = Some(em);
                Ok(id.into())
            } else {
                ps.emitters.push(Some(em));
                Ok((ps.emitters.len() - 1).into())
            }
        } else {
            Ok((-1).into())
        }
    }

    pub fn part_emitter_destroy(&mut self, _context: &mut Context, args: &[Value]) -> gml::Result<Value> {
        let (psid, id) = expect_args!(args, [int, int])?;
        if let Some(ps) = self.particles.get_system_mut(psid) {
            if ps.emitters.get_asset(id).is_some() {
                ps.emitters[id as usize] = None;
            }
        }
        Ok(Default::default())
    }

    pub fn part_emitter_destroy_all(&mut self, _context: &mut Context, args: &[Value]) -> gml::Result<Value> {
        let psid = expect_args!(args, [int])?;
        if let Some(ps) = self.particles.get_system_mut(psid) {
            ps.emitters.clear();
        }
        Ok(Default::default())
    }

    pub fn part_emitter_exists(&mut self, _context: &mut Context, args: &[Value]) -> gml::Result<Value> {
        let (psid, id) = expect_args!(args, [int, int])?;
        if let Some(ps) = self.particles.get_system(psid) {
            Ok(ps.emitters.get_asset(id).is_some().into())
        } else {
            Ok(gml::FALSE.into())
        }
    }

    pub fn part_emitter_clear(&mut self, _context: &mut Context, args: &[Value]) -> gml::Result<Value> {
        let (psid, id) = expect_args!(args, [int, int])?;
        if let Some(ps) = self.particles.get_system_mut(psid) {
            if let Some(em) = ps.emitters.get_asset_mut(id) {
                *em = particle::Emitter::new();
            }
        }
        Ok(Default::default())
    }

    pub fn part_emitter_region(&mut self, _context: &mut Context, args: &[Value]) -> gml::Result<Value> {
        let (psid, id, xmin, xmax, ymin, ymax, shape, distr) =
            expect_args!(args, [int, int, real, real, real, real, int, int])?;
        let shape = match shape {
            1 => particle::Shape::Ellipse,
            2 => particle::Shape::Diamond,
            3 => particle::Shape::Line,
            _ => particle::Shape::Rectangle,
        };
        let distr = match distr {
            1 => particle::Distribution::Gaussian,
            2 => particle::Distribution::InvGaussian,
            _ => particle::Distribution::Linear,
        };
        if let Some(ps) = self.particles.get_system_mut(psid) {
            if let Some(em) = ps.emitters.get_asset_mut(id) {
                em.xmin = xmin;
                em.xmax = xmax;
                em.ymin = ymin;
                em.ymax = ymax;
                em.shape = shape;
                em.distribution = distr;
            }
        }
        Ok(Default::default())
    }

    pub fn part_emitter_burst(&mut self, _context: &mut Context, args: &[Value]) -> gml::Result<Value> {
        let (psid, id, parttype, number) = expect_args!(args, [int, int, int, int])?;
        self.particles.emitter_burst(psid, id, parttype, number, &mut self.rand);
        Ok(Default::default())
    }

    pub fn part_emitter_stream(&mut self, _context: &mut Context, args: &[Value]) -> gml::Result<Value> {
        let (psid, id, parttype, number) = expect_args!(args, [int, int, int, int])?;
        if let Some(ps) = self.particles.get_system_mut(psid) {
            if let Some(em) = ps.emitters.get_asset_mut(id) {
                em.ptype = parttype;
                em.number = number;
            }
        }
        Ok(Default::default())
    }

    pub fn part_attractor_create(&mut self, _context: &mut Context, args: &[Value]) -> gml::Result<Value> {
        let id = expect_args!(args, [int])?;
        if let Some(ps) = self.particles.get_system_mut(id) {
            let at = particle::Attractor::new();
            if let Some(id) = ps.attractors.iter().position(|x| x.is_none()) {
                ps.attractors[id] = Some(at);
                Ok(id.into())
            } else {
                ps.attractors.push(Some(at));
                Ok((ps.attractors.len() - 1).into())
            }
        } else {
            Ok((-1).into())
        }
    }

    pub fn part_attractor_destroy(&mut self, _context: &mut Context, args: &[Value]) -> gml::Result<Value> {
        let (psid, id) = expect_args!(args, [int, int])?;
        if let Some(ps) = self.particles.get_system_mut(psid) {
            if ps.attractors.get_asset(id).is_some() {
                ps.attractors[id as usize] = None;
            }
        }
        Ok(Default::default())
    }

    pub fn part_attractor_destroy_all(&mut self, _context: &mut Context, args: &[Value]) -> gml::Result<Value> {
        let psid = expect_args!(args, [int])?;
        if let Some(ps) = self.particles.get_system_mut(psid) {
            ps.attractors.clear();
        }
        Ok(Default::default())
    }

    pub fn part_attractor_exists(&mut self, _context: &mut Context, args: &[Value]) -> gml::Result<Value> {
        let (psid, id) = expect_args!(args, [int, int])?;
        if let Some(ps) = self.particles.get_system(psid) {
            Ok(ps.attractors.get_asset(id).is_some().into())
        } else {
            Ok(gml::FALSE.into())
        }
    }

    pub fn part_attractor_clear(&mut self, _context: &mut Context, args: &[Value]) -> gml::Result<Value> {
        let (psid, id) = expect_args!(args, [int, int])?;
        if let Some(ps) = self.particles.get_system_mut(psid) {
            if let Some(at) = ps.attractors.get_asset_mut(id) {
                *at = particle::Attractor::new();
            }
        }
        Ok(Default::default())
    }

    pub fn part_attractor_position(&mut self, _context: &mut Context, args: &[Value]) -> gml::Result<Value> {
        let (psid, id, x, y) = expect_args!(args, [int, int, real, real])?;
        if let Some(ps) = self.particles.get_system_mut(psid) {
            if let Some(at) = ps.attractors.get_asset_mut(id) {
                at.x = x;
                at.y = y;
            }
        }
        Ok(Default::default())
    }

    pub fn part_attractor_force(&mut self, _context: &mut Context, args: &[Value]) -> gml::Result<Value> {
        let (psid, id, force, dist, kind, additive) = expect_args!(args, [int, int, real, real, int, any])?;
        if let Some(ps) = self.particles.get_system_mut(psid) {
            if let Some(at) = ps.attractors.get_asset_mut(id) {
                at.force = force;
                at.dist = dist;
                at.kind = match kind {
                    1 => particle::ForceKind::Linear,
                    2 => particle::ForceKind::Quadratic,
                    _ => particle::ForceKind::Constant,
                };
                at.additive = additive.is_truthy();
            }
        }
        Ok(Default::default())
    }

    pub fn part_destroyer_create(&mut self, _context: &mut Context, args: &[Value]) -> gml::Result<Value> {
        let id = expect_args!(args, [int])?;
        if let Some(ps) = self.particles.get_system_mut(id) {
            let de = particle::Destroyer::new();
            if let Some(id) = ps.destroyers.iter().position(|x| x.is_none()) {
                ps.destroyers[id] = Some(de);
                Ok(id.into())
            } else {
                ps.destroyers.push(Some(de));
                Ok((ps.destroyers.len() - 1).into())
            }
        } else {
            Ok((-1).into())
        }
    }

    pub fn part_destroyer_destroy(&mut self, _context: &mut Context, args: &[Value]) -> gml::Result<Value> {
        let (psid, id) = expect_args!(args, [int, int])?;
        if let Some(ps) = self.particles.get_system_mut(psid) {
            if ps.destroyers.get_asset(id).is_some() {
                ps.destroyers[id as usize] = None;
            }
        }
        Ok(Default::default())
    }

    pub fn part_destroyer_destroy_all(&mut self, _context: &mut Context, args: &[Value]) -> gml::Result<Value> {
        let psid = expect_args!(args, [int])?;
        if let Some(ps) = self.particles.get_system_mut(psid) {
            ps.destroyers.clear();
        }
        Ok(Default::default())
    }

    pub fn part_destroyer_exists(&mut self, _context: &mut Context, args: &[Value]) -> gml::Result<Value> {
        let (psid, id) = expect_args!(args, [int, int])?;
        if let Some(ps) = self.particles.get_system(psid) {
            Ok(ps.destroyers.get_asset(id).is_some().into())
        } else {
            Ok(gml::FALSE.into())
        }
    }

    pub fn part_destroyer_clear(&mut self, _context: &mut Context, args: &[Value]) -> gml::Result<Value> {
        let (psid, id) = expect_args!(args, [int, int])?;
        if let Some(ps) = self.particles.get_system_mut(psid) {
            if let Some(de) = ps.destroyers.get_asset_mut(id) {
                *de = particle::Destroyer::new();
            }
        }
        Ok(Default::default())
    }

    pub fn part_destroyer_region(&mut self, _context: &mut Context, args: &[Value]) -> gml::Result<Value> {
        let (psid, id, xmin, xmax, ymin, ymax, shape) = expect_args!(args, [int, int, real, real, real, real, int])?;
        let shape = match shape {
            1 => particle::Shape::Ellipse,
            2 => particle::Shape::Diamond,
            _ => particle::Shape::Rectangle,
        };
        if let Some(ps) = self.particles.get_system_mut(psid) {
            if let Some(de) = ps.destroyers.get_asset_mut(id) {
                de.xmin = xmin;
                de.xmax = xmax;
                de.ymin = ymin;
                de.ymax = ymax;
                de.shape = shape;
            }
        }
        Ok(Default::default())
    }

    pub fn part_deflector_create(&mut self, _context: &mut Context, args: &[Value]) -> gml::Result<Value> {
        let id = expect_args!(args, [int])?;
        if let Some(ps) = self.particles.get_system_mut(id) {
            let de = particle::Deflector::new();
            if let Some(id) = ps.deflectors.iter().position(|x| x.is_none()) {
                ps.deflectors[id] = Some(de);
                Ok(id.into())
            } else {
                ps.deflectors.push(Some(de));
                Ok((ps.deflectors.len() - 1).into())
            }
        } else {
            Ok((-1).into())
        }
    }

    pub fn part_deflector_destroy(&mut self, _context: &mut Context, args: &[Value]) -> gml::Result<Value> {
        let (psid, id) = expect_args!(args, [int, int])?;
        if let Some(ps) = self.particles.get_system_mut(psid) {
            if ps.deflectors.get_asset(id).is_some() {
                ps.deflectors[id as usize] = None;
            }
        }
        Ok(Default::default())
    }

    pub fn part_deflector_destroy_all(&mut self, _context: &mut Context, args: &[Value]) -> gml::Result<Value> {
        let psid = expect_args!(args, [int])?;
        if let Some(ps) = self.particles.get_system_mut(psid) {
            ps.deflectors.clear();
        }
        Ok(Default::default())
    }

    pub fn part_deflector_exists(&mut self, _context: &mut Context, args: &[Value]) -> gml::Result<Value> {
        let (psid, id) = expect_args!(args, [int, int])?;
        if let Some(ps) = self.particles.get_system(psid) {
            Ok(ps.deflectors.get_asset(id).is_some().into())
        } else {
            Ok(gml::FALSE.into())
        }
    }

    pub fn part_deflector_clear(&mut self, _context: &mut Context, args: &[Value]) -> gml::Result<Value> {
        let (psid, id) = expect_args!(args, [int, int])?;
        if let Some(ps) = self.particles.get_system_mut(psid) {
            if let Some(de) = ps.deflectors.get_asset_mut(id) {
                *de = particle::Deflector::new();
            }
        }
        Ok(Default::default())
    }

    pub fn part_deflector_region(&mut self, _context: &mut Context, args: &[Value]) -> gml::Result<Value> {
        let (psid, id, xmin, xmax, ymin, ymax) = expect_args!(args, [int, int, real, real, real, real])?;
        if let Some(ps) = self.particles.get_system_mut(psid) {
            if let Some(de) = ps.deflectors.get_asset_mut(id) {
                de.xmin = xmin;
                de.xmax = xmax;
                de.ymin = ymin;
                de.ymax = ymax;
            }
        }
        Ok(Default::default())
    }

    pub fn part_deflector_kind(&mut self, _context: &mut Context, args: &[Value]) -> gml::Result<Value> {
        let (psid, id, kind) = expect_args!(args, [int, int, int])?;
        if let Some(ps) = self.particles.get_system_mut(psid) {
            if let Some(de) = ps.deflectors.get_asset_mut(id) {
                de.kind = match kind {
                    1 => particle::DeflectorKind::Horizontal,
                    _ => particle::DeflectorKind::Vertical,
                }
            }
        }
        Ok(Default::default())
    }

    pub fn part_deflector_friction(&mut self, _context: &mut Context, args: &[Value]) -> gml::Result<Value> {
        let (psid, id, friction) = expect_args!(args, [int, int, real])?;
        if let Some(ps) = self.particles.get_system_mut(psid) {
            if let Some(de) = ps.deflectors.get_asset_mut(id) {
                de.friction = friction;
            }
        }
        Ok(Default::default())
    }

    pub fn part_changer_create(&mut self, _context: &mut Context, args: &[Value]) -> gml::Result<Value> {
        let id = expect_args!(args, [int])?;
        if let Some(ps) = self.particles.get_system_mut(id) {
            let ch = particle::Changer::new();
            if let Some(id) = ps.changers.iter().position(|x| x.is_none()) {
                ps.changers[id] = Some(ch);
                Ok(id.into())
            } else {
                ps.changers.push(Some(ch));
                Ok((ps.changers.len() - 1).into())
            }
        } else {
            Ok((-1).into())
        }
    }

    pub fn part_changer_destroy(&mut self, _context: &mut Context, args: &[Value]) -> gml::Result<Value> {
        let (psid, id) = expect_args!(args, [int, int])?;
        if let Some(ps) = self.particles.get_system_mut(psid) {
            if ps.changers.get_asset(id).is_some() {
                ps.changers[id as usize] = None;
            }
        }
        Ok(Default::default())
    }

    pub fn part_changer_destroy_all(&mut self, _context: &mut Context, args: &[Value]) -> gml::Result<Value> {
        let psid = expect_args!(args, [int])?;
        if let Some(ps) = self.particles.get_system_mut(psid) {
            ps.changers.clear();
        }
        Ok(Default::default())
    }

    pub fn part_changer_exists(&mut self, _context: &mut Context, args: &[Value]) -> gml::Result<Value> {
        let (psid, id) = expect_args!(args, [int, int])?;
        if let Some(ps) = self.particles.get_system(psid) {
            Ok(ps.changers.get_asset(id).is_some().into())
        } else {
            Ok(gml::FALSE.into())
        }
    }

    pub fn part_changer_clear(&mut self, _context: &mut Context, args: &[Value]) -> gml::Result<Value> {
        let (psid, id) = expect_args!(args, [int, int])?;
        if let Some(ps) = self.particles.get_system_mut(psid) {
            if let Some(ch) = ps.changers.get_asset_mut(id) {
                *ch = particle::Changer::new();
            }
        }
        Ok(Default::default())
    }

    pub fn part_changer_region(&mut self, _context: &mut Context, args: &[Value]) -> gml::Result<Value> {
        let (psid, id, xmin, xmax, ymin, ymax, shape) = expect_args!(args, [int, int, real, real, real, real, int])?;
        let shape = match shape {
            1 => particle::Shape::Ellipse,
            2 => particle::Shape::Diamond,
            _ => particle::Shape::Rectangle,
        };
        if let Some(ps) = self.particles.get_system_mut(psid) {
            if let Some(ch) = ps.changers.get_asset_mut(id) {
                ch.xmin = xmin;
                ch.xmax = xmax;
                ch.ymin = ymin;
                ch.ymax = ymax;
                ch.shape = shape;
            }
        }
        Ok(Default::default())
    }

    pub fn part_changer_kind(&mut self, _context: &mut Context, args: &[Value]) -> gml::Result<Value> {
        let (psid, id, kind) = expect_args!(args, [int, int, int])?;
        if let Some(ps) = self.particles.get_system_mut(psid) {
            if let Some(ch) = ps.changers.get_asset_mut(id) {
                ch.kind = match kind {
                    0 => particle::ChangerKind::All,
                    1 => particle::ChangerKind::Shape,
                    _ => particle::ChangerKind::Motion,
                };
            }
        }
        Ok(Default::default())
    }

    pub fn part_changer_types(&mut self, _context: &mut Context, args: &[Value]) -> gml::Result<Value> {
        let (psid, id, parttype1, parttype2) = expect_args!(args, [int, int, int, int])?;
        if let Some(ps) = self.particles.get_system_mut(psid) {
            if let Some(ch) = ps.changers.get_asset_mut(id) {
                ch.parttype1 = parttype1;
                ch.parttype2 = parttype2;
            }
        }
        Ok(Default::default())
    }

    pub fn effect_create_below(&mut self, context: &mut Context, args: &[Value]) -> gml::Result<Value> {
        let (kind, x, y, size, color) = expect_args!(args, [any, any, any, any, any])?;
        self.action_effect(context, &[kind, x, y, size, color, gml::TRUE.into()])
    }

    pub fn effect_create_above(&mut self, context: &mut Context, args: &[Value]) -> gml::Result<Value> {
        let (kind, x, y, size, color) = expect_args!(args, [any, any, any, any, any])?;
        self.action_effect(context, &[kind, x, y, size, color, gml::FALSE.into()])
    }

    pub fn effect_clear(&mut self, _context: &mut Context, args: &[Value]) -> gml::Result<Value> {
        expect_args!(args, [])?;
        self.particles.effect_clear();
        Ok(Default::default())
    }

    pub fn ds_set_precision(&mut self, _context: &mut Context, args: &[Value]) -> gml::Result<Value> {
        self.ds_precision = expect_args!(args, [real])?;
        Ok(Default::default())
    }

    pub fn ds_stack_create(&mut self, _context: &mut Context, args: &[Value]) -> gml::Result<Value> {
        expect_args!(args, [])?;
        Ok(self.stacks.add(ds::Stack::new()).into())
    }

    pub fn ds_stack_destroy(&mut self, _context: &mut Context, args: &[Value]) -> gml::Result<Value> {
        let id = expect_args!(args, [int])?;
        match self.stacks.destroy(id) {
            Ok(()) => Ok(Default::default()),
            Err(e) => Err(gml::Error::FunctionError("ds_stack_destroy".into(), e.into())),
        }
    }

    pub fn ds_stack_clear(&mut self, _context: &mut Context, args: &[Value]) -> gml::Result<Value> {
        let id = expect_args!(args, [int])?;
        match self.stacks.get_mut(id) {
            Ok(stack) => {
                stack.clear();
                Ok(Default::default())
            },
            Err(e) => Err(gml::Error::FunctionError("ds_stack_clear".into(), e.into())),
        }
    }

    pub fn ds_stack_copy(&mut self, _context: &mut Context, args: &[Value]) -> gml::Result<Value> {
        let (id, src_id) = expect_args!(args, [int, int])?;
        let src = match self.stacks.get(src_id) {
            Ok(stack) => stack.clone(),
            Err(e) => return Err(gml::Error::FunctionError("ds_stack_copy".into(), e.into())),
        };
        match self.stacks.get_mut(id) {
            Ok(stack) => {
                *stack = src;
                Ok(Default::default())
            },
            Err(e) => Err(gml::Error::FunctionError("ds_stack_copy".into(), e.into())),
        }
    }

    pub fn ds_stack_size(&mut self, _context: &mut Context, args: &[Value]) -> gml::Result<Value> {
        let id = expect_args!(args, [int])?;
        match self.stacks.get(id) {
            Ok(stack) => Ok(stack.len().into()),
            Err(e) => Err(gml::Error::FunctionError("ds_stack_size".into(), e.into())),
        }
    }

    pub fn ds_stack_empty(&mut self, _context: &mut Context, args: &[Value]) -> gml::Result<Value> {
        let id = expect_args!(args, [int])?;
        match self.stacks.get(id) {
            Ok(stack) => Ok(stack.is_empty().into()),
            Err(e) => Err(gml::Error::FunctionError("ds_stack_empty".into(), e.into())),
        }
    }

    pub fn ds_stack_push(&mut self, _context: &mut Context, args: &[Value]) -> gml::Result<Value> {
        let (id, val) = expect_args!(args, [int, any])?;
        match self.stacks.get_mut(id) {
            Ok(stack) => {
                stack.push(val);
                Ok(Default::default())
            },
            Err(e) => Err(gml::Error::FunctionError("ds_stack_push".into(), e.into())),
        }
    }

    pub fn ds_stack_pop(&mut self, _context: &mut Context, args: &[Value]) -> gml::Result<Value> {
        let id = expect_args!(args, [int])?;
        match self.stacks.get_mut(id) {
            Ok(stack) => Ok(stack.pop().unwrap_or_default()),
            Err(e) => Err(gml::Error::FunctionError("ds_stack_pop".into(), e.into())),
        }
    }

    pub fn ds_stack_top(&mut self, _context: &mut Context, args: &[Value]) -> gml::Result<Value> {
        let id = expect_args!(args, [int])?;
        match self.stacks.get(id) {
            Ok(stack) => Ok(stack.last().map(Value::clone).unwrap_or_default()),
            Err(e) => Err(gml::Error::FunctionError("ds_stack_top".into(), e.into())),
        }
    }

    pub fn ds_stack_write(&mut self, _context: &mut Context, args: &[Value]) -> gml::Result<Value> {
        let id = expect_args!(args, [int])?;
        match self.stacks.get_mut(id) {
            Ok(stack) => {
                let mut output = "65000000".to_string();
                output.push_str(&hex::encode_upper((stack.len() as u32).to_le_bytes()));
                output.extend(stack.iter().map(|v| hex::encode_upper(v.as_bytes())));
                Ok(output.into())
            },
            Err(e) => Err(gml::Error::FunctionError("ds_stack_write".into(), e.into())),
        }
    }

    pub fn ds_stack_read(&mut self, _context: &mut Context, args: &[Value]) -> gml::Result<Value> {
        let (id, hex_data) = expect_args!(args, [int, string])?;
        match self.stacks.get_mut(id) {
            Ok(old_stack) => {
                match hex::decode(hex_data.as_ref()) {
                    Ok(data) => {
                        let mut reader = data.as_slice();
                        // Read header and size
                        let mut buf = [0u8; 4];
                        if reader.read_exact(&mut buf).is_ok()
                            && u32::from_le_bytes(buf) == 0x65
                            && reader.read_exact(&mut buf).is_ok()
                        {
                            let size = u32::from_le_bytes(buf) as usize;
                            // Read each item
                            let mut stack = ds::Stack::with_capacity(size);
                            for _ in 0..size {
                                if let Some(val) = Value::from_reader(&mut reader) {
                                    stack.push(val);
                                } else {
                                    return Ok(Default::default())
                                }
                            }
                            *old_stack = stack;
                        }
                    },
                    Err(e) => println!("Warning (ds_stack_read): {}", e),
                }
                Ok(Default::default())
            },
            Err(e) => Err(gml::Error::FunctionError("ds_stack_read".into(), e.into())),
        }
    }

    pub fn ds_queue_create(&mut self, _context: &mut Context, args: &[Value]) -> gml::Result<Value> {
        expect_args!(args, [])?;
        Ok(self.queues.add(ds::Queue::new()).into())
    }

    pub fn ds_queue_destroy(&mut self, _context: &mut Context, args: &[Value]) -> gml::Result<Value> {
        let id = expect_args!(args, [int])?;
        match self.queues.destroy(id) {
            Ok(()) => Ok(Default::default()),
            Err(e) => Err(gml::Error::FunctionError("ds_queue_destroy".into(), e.into())),
        }
    }

    pub fn ds_queue_clear(&mut self, _context: &mut Context, args: &[Value]) -> gml::Result<Value> {
        let id = expect_args!(args, [int])?;
        match self.queues.get_mut(id) {
            Ok(queue) => {
                queue.clear();
                Ok(Default::default())
            },
            Err(e) => Err(gml::Error::FunctionError("ds_queue_clear".into(), e.into())),
        }
    }

    pub fn ds_queue_copy(&mut self, _context: &mut Context, args: &[Value]) -> gml::Result<Value> {
        let (id, src_id) = expect_args!(args, [int, int])?;
        let src = match self.queues.get(src_id) {
            Ok(queue) => queue.clone(),
            Err(e) => return Err(gml::Error::FunctionError("ds_queue_copy".into(), e.into())),
        };
        match self.queues.get_mut(id) {
            Ok(queue) => {
                *queue = src;
                Ok(Default::default())
            },
            Err(e) => Err(gml::Error::FunctionError("ds_queue_copy".into(), e.into())),
        }
    }

    pub fn ds_queue_size(&mut self, _context: &mut Context, args: &[Value]) -> gml::Result<Value> {
        let id = expect_args!(args, [int])?;
        match self.queues.get(id) {
            Ok(queue) => Ok(queue.len().into()),
            Err(e) => Err(gml::Error::FunctionError("ds_queue_size".into(), e.into())),
        }
    }

    pub fn ds_queue_empty(&mut self, _context: &mut Context, args: &[Value]) -> gml::Result<Value> {
        let id = expect_args!(args, [int])?;
        match self.queues.get(id) {
            Ok(queue) => Ok(queue.is_empty().into()),
            Err(e) => Err(gml::Error::FunctionError("ds_queue_empty".into(), e.into())),
        }
    }

    pub fn ds_queue_enqueue(&mut self, _context: &mut Context, args: &[Value]) -> gml::Result<Value> {
        let (id, val) = expect_args!(args, [int, any])?;
        match self.queues.get_mut(id) {
            Ok(queue) => {
                queue.push_back(val);
                Ok(Default::default())
            },
            Err(e) => Err(gml::Error::FunctionError("ds_queue_enqueue".into(), e.into())),
        }
    }

    pub fn ds_queue_dequeue(&mut self, _context: &mut Context, args: &[Value]) -> gml::Result<Value> {
        let id = expect_args!(args, [int])?;
        match self.queues.get_mut(id) {
            Ok(queue) => Ok(queue.pop_front().unwrap_or_default()),
            Err(e) => Err(gml::Error::FunctionError("ds_queue_dequeue".into(), e.into())),
        }
    }

    pub fn ds_queue_head(&mut self, _context: &mut Context, args: &[Value]) -> gml::Result<Value> {
        let id = expect_args!(args, [int])?;
        match self.queues.get(id) {
            Ok(queue) => Ok(queue.front().map(Value::clone).unwrap_or_default()),
            Err(e) => Err(gml::Error::FunctionError("ds_queue_head".into(), e.into())),
        }
    }

    pub fn ds_queue_tail(&mut self, _context: &mut Context, args: &[Value]) -> gml::Result<Value> {
        let id = expect_args!(args, [int])?;
        match self.queues.get(id) {
            Ok(queue) => Ok(queue.back().map(Value::clone).unwrap_or_default()),
            Err(e) => Err(gml::Error::FunctionError("ds_queue_tail".into(), e.into())),
        }
    }

    pub fn ds_queue_write(&mut self, _context: &mut Context, _args: &[Value]) -> gml::Result<Value> {
        // Expected arg count: 1
        unimplemented!("Called unimplemented kernel function ds_queue_write")
    }

    pub fn ds_queue_read(&mut self, _context: &mut Context, _args: &[Value]) -> gml::Result<Value> {
        // Expected arg count: 2
        unimplemented!("Called unimplemented kernel function ds_queue_read")
    }

    pub fn ds_list_create(&mut self, _context: &mut Context, args: &[Value]) -> gml::Result<Value> {
        expect_args!(args, [])?;
        Ok(self.lists.add(ds::List::new()).into())
    }

    pub fn ds_list_destroy(&mut self, _context: &mut Context, args: &[Value]) -> gml::Result<Value> {
        let id = expect_args!(args, [int])?;
        match self.lists.destroy(id) {
            Ok(()) => Ok(Default::default()),
            Err(e) => Err(gml::Error::FunctionError("ds_list_destroy".into(), e.into())),
        }
    }

    pub fn ds_list_clear(&mut self, _context: &mut Context, args: &[Value]) -> gml::Result<Value> {
        let id = expect_args!(args, [int])?;
        match self.lists.get_mut(id) {
            Ok(list) => {
                list.clear();
                Ok(Default::default())
            },
            Err(e) => Err(gml::Error::FunctionError("ds_list_clear".into(), e.into())),
        }
    }

    pub fn ds_list_copy(&mut self, _context: &mut Context, args: &[Value]) -> gml::Result<Value> {
        let (id, src_id) = expect_args!(args, [int, int])?;
        let src = match self.lists.get(src_id) {
            Ok(list) => list.clone(),
            Err(e) => return Err(gml::Error::FunctionError("ds_list_copy".into(), e.into())),
        };
        match self.lists.get_mut(id) {
            Ok(list) => {
                *list = src;
                Ok(Default::default())
            },
            Err(e) => Err(gml::Error::FunctionError("ds_list_copy".into(), e.into())),
        }
    }

    pub fn ds_list_size(&mut self, _context: &mut Context, args: &[Value]) -> gml::Result<Value> {
        let id = expect_args!(args, [int])?;
        match self.lists.get(id) {
            Ok(list) => Ok(list.len().into()),
            Err(e) => Err(gml::Error::FunctionError("ds_list_size".into(), e.into())),
        }
    }

    pub fn ds_list_empty(&mut self, _context: &mut Context, args: &[Value]) -> gml::Result<Value> {
        let id = expect_args!(args, [int])?;
        match self.lists.get(id) {
            Ok(list) => Ok(list.is_empty().into()),
            Err(e) => Err(gml::Error::FunctionError("ds_list_empty".into(), e.into())),
        }
    }

    pub fn ds_list_add(&mut self, _context: &mut Context, args: &[Value]) -> gml::Result<Value> {
        let (id, val) = expect_args!(args, [int, any])?;
        match self.lists.get_mut(id) {
            Ok(list) => {
                list.push(val);
                Ok(Default::default())
            },
            Err(e) => Err(gml::Error::FunctionError("ds_list_add".into(), e.into())),
        }
    }

    pub fn ds_list_insert(&mut self, _context: &mut Context, args: &[Value]) -> gml::Result<Value> {
        let (id, index, val) = expect_args!(args, [int, int, any])?;
        match self.lists.get_mut(id) {
            Ok(list) => {
                if index >= 0 && (index as usize) <= list.len() {
                    list.insert(index as usize, val);
                }
                Ok(Default::default())
            },
            Err(e) => Err(gml::Error::FunctionError("ds_list_insert".into(), e.into())),
        }
    }

    pub fn ds_list_replace(&mut self, _context: &mut Context, args: &[Value]) -> gml::Result<Value> {
        let (id, index, val) = expect_args!(args, [int, int, any])?;
        match self.lists.get_mut(id) {
            Ok(list) => {
                if index >= 0 && (index as usize) < list.len() {
                    list[index as usize] = val;
                }
                Ok(Default::default())
            },
            Err(e) => Err(gml::Error::FunctionError("ds_list_replace".into(), e.into())),
        }
    }

    pub fn ds_list_delete(&mut self, _context: &mut Context, args: &[Value]) -> gml::Result<Value> {
        let (id, index) = expect_args!(args, [int, int])?;
        match self.lists.get_mut(id) {
            Ok(list) => {
                if index >= 0 && (index as usize) < list.len() {
                    list.remove(index as usize);
                }
                Ok(Default::default())
            },
            Err(e) => Err(gml::Error::FunctionError("ds_list_delete".into(), e.into())),
        }
    }

    pub fn ds_list_find_index(&mut self, _context: &mut Context, args: &[Value]) -> gml::Result<Value> {
        let (id, val) = expect_args!(args, [int, any])?;
        match self.lists.get(id) {
            Ok(list) => Ok(list
                .iter()
                .enumerate()
                .find(|(_, x)| ds::eq(x, &val, self.ds_precision))
                .map(|(i, _)| i as i32)
                .unwrap_or(-1)
                .into()),
            Err(e) => Err(gml::Error::FunctionError("ds_list_find_index".into(), e.into())),
        }
    }

    pub fn ds_list_find_value(&mut self, _context: &mut Context, args: &[Value]) -> gml::Result<Value> {
        let (id, index) = expect_args!(args, [int, int])?;
        match self.lists.get(id) {
            Ok(list) => {
                if index >= 0 && (index as usize) < list.len() {
                    Ok(list[index as usize].clone())
                } else {
                    Ok(Default::default())
                }
            },
            Err(e) => Err(gml::Error::FunctionError("ds_list_find_value".into(), e.into())),
        }
    }

    pub fn ds_list_sort(&mut self, _context: &mut Context, args: &[Value]) -> gml::Result<Value> {
        let (id, asc) = expect_args!(args, [int, any])?;
        match self.lists.get_mut(id) {
            Ok(list) => {
                let precision = self.ds_precision; // otherwise we get borrowing issues
                if asc.is_truthy() {
                    list.sort_by(|x, y| ds::cmp(x, y, precision));
                } else {
                    list.sort_by(|x, y| ds::cmp(y, x, precision));
                }
                Ok(Default::default())
            },
            Err(e) => Err(gml::Error::FunctionError("ds_list_sort".into(), e.into())),
        }
    }

    pub fn ds_list_shuffle(&mut self, _context: &mut Context, args: &[Value]) -> gml::Result<Value> {
        let id = expect_args!(args, [int])?;
        match self.lists.get_mut(id) {
            Ok(list) => {
                for _ in 1..list.len() {
                    let id1 = self.rand.next_int(list.len() as u32 - 1);
                    let id2 = self.rand.next_int(list.len() as u32 - 1);
                    list.swap(id1 as usize, id2 as usize);
                }
                Ok(Default::default())
            },
            Err(e) => Err(gml::Error::FunctionError("ds_list_shuffle".into(), e.into())),
        }
    }

    pub fn ds_list_write(&mut self, _context: &mut Context, args: &[Value]) -> gml::Result<Value> {
        let id = expect_args!(args, [int])?;
        match self.lists.get_mut(id) {
            Ok(list) => {
                let mut output = "2D010000".to_string();
                output.push_str(&hex::encode_upper((list.len() as u32).to_le_bytes()));
                output.extend(list.iter().map(|v| hex::encode_upper(v.as_bytes())));
                Ok(output.into())
            },
            Err(e) => Err(gml::Error::FunctionError("ds_list_write".into(), e.into())),
        }
    }

    pub fn ds_list_read(&mut self, _context: &mut Context, args: &[Value]) -> gml::Result<Value> {
        let (id, hex_data) = expect_args!(args, [int, string])?;
        fn read_list(mut reader: &[u8]) -> Option<ds::List> {
            let mut buf = [0u8; 4];
            reader.read_exact(&mut buf).ok()?;
            if u32::from_le_bytes(buf) != 0x12d {
                return None
            }
            reader.read_exact(&mut buf).ok()?;
            let size = u32::from_le_bytes(buf) as usize;
            let mut list = ds::List::with_capacity(size);
            for _ in 0..size {
                list.push(Value::from_reader(&mut reader)?);
            }
            Some(list)
        }
        match self.lists.get_mut(id) {
            Ok(old_list) => {
                match hex::decode(hex_data.as_ref()) {
                    Ok(data) => {
                        if let Some(list) = read_list(data.as_slice()) {
                            *old_list = list;
                        }
                    },
                    Err(e) => println!("Warning (ds_list_read): {}", e),
                }
                Ok(Default::default())
            },
            Err(e) => Err(gml::Error::FunctionError("ds_list_read".into(), e.into())),
        }
    }

    pub fn ds_map_create(&mut self, _context: &mut Context, args: &[Value]) -> gml::Result<Value> {
        expect_args!(args, [])?;
        Ok(self.maps.add(ds::Map { keys: Vec::new(), values: Vec::new() }).into())
    }

    pub fn ds_map_destroy(&mut self, _context: &mut Context, args: &[Value]) -> gml::Result<Value> {
        let id = expect_args!(args, [int])?;
        match self.maps.destroy(id) {
            Ok(()) => Ok(Default::default()),
            Err(e) => Err(gml::Error::FunctionError("ds_map_destroy".into(), e.into())),
        }
    }

    pub fn ds_map_clear(&mut self, _context: &mut Context, args: &[Value]) -> gml::Result<Value> {
        let id = expect_args!(args, [int])?;
        match self.maps.get_mut(id) {
            Ok(map) => {
                map.keys.clear();
                map.values.clear();
                Ok(Default::default())
            },
            Err(e) => Err(gml::Error::FunctionError("ds_map_clear".into(), e.into())),
        }
    }

    pub fn ds_map_copy(&mut self, _context: &mut Context, args: &[Value]) -> gml::Result<Value> {
        let (id, src_id) = expect_args!(args, [int, int])?;
        let src = match self.maps.get(src_id) {
            Ok(map) => map.clone(),
            Err(e) => return Err(gml::Error::FunctionError("ds_map_copy".into(), e.into())),
        };
        match self.maps.get_mut(id) {
            Ok(map) => {
                *map = src;
                Ok(Default::default())
            },
            Err(e) => Err(gml::Error::FunctionError("ds_map_copy".into(), e.into())),
        }
    }

    pub fn ds_map_size(&mut self, _context: &mut Context, args: &[Value]) -> gml::Result<Value> {
        let id = expect_args!(args, [int])?;
        match self.maps.get(id) {
            Ok(map) => Ok(map.keys.len().into()),
            Err(e) => Err(gml::Error::FunctionError("ds_map_size".into(), e.into())),
        }
    }

    pub fn ds_map_empty(&mut self, _context: &mut Context, args: &[Value]) -> gml::Result<Value> {
        let id = expect_args!(args, [int])?;
        match self.maps.get(id) {
            Ok(map) => Ok(map.keys.is_empty().into()),
            Err(e) => Err(gml::Error::FunctionError("ds_map_empty".into(), e.into())),
        }
    }

    pub fn ds_map_add(&mut self, _context: &mut Context, args: &[Value]) -> gml::Result<Value> {
        let (id, key, val) = expect_args!(args, [int, any, any])?;
        match self.maps.get_mut(id) {
            Ok(map) => {
                let index = map.get_next_index(&key, self.ds_precision);
                map.keys.insert(index, key);
                map.values.insert(index, val);
                Ok(Default::default())
            },
            Err(e) => Err(gml::Error::FunctionError("ds_map_add".into(), e.into())),
        }
    }

    pub fn ds_map_replace(&mut self, _context: &mut Context, args: &[Value]) -> gml::Result<Value> {
        let (id, key, val) = expect_args!(args, [int, any, any])?;
        match self.maps.get_mut(id) {
            Ok(map) => {
                if let Some(index) = map.get_index(&key, self.ds_precision) {
                    map.values[index] = val;
                }
                Ok(Default::default())
            },
            Err(e) => Err(gml::Error::FunctionError("ds_map_replace".into(), e.into())),
        }
    }

    pub fn ds_map_delete(&mut self, _context: &mut Context, args: &[Value]) -> gml::Result<Value> {
        let (id, key) = expect_args!(args, [int, any])?;
        match self.maps.get_mut(id) {
            Ok(map) => {
                if let Some(index) = map.get_index(&key, self.ds_precision) {
                    map.keys.remove(index);
                    map.values.remove(index);
                }
                Ok(Default::default())
            },
            Err(e) => Err(gml::Error::FunctionError("ds_map_delete".into(), e.into())),
        }
    }

    pub fn ds_map_exists(&mut self, _context: &mut Context, args: &[Value]) -> gml::Result<Value> {
        let (id, key) = expect_args!(args, [int, any])?;
        match self.maps.get(id) {
            Ok(map) => Ok(map.contains_key(&key, self.ds_precision).into()),
            Err(e) => Err(gml::Error::FunctionError("ds_map_exists".into(), e.into())),
        }
    }

    pub fn ds_map_find_value(&mut self, _context: &mut Context, args: &[Value]) -> gml::Result<Value> {
        let (id, key) = expect_args!(args, [int, any])?;
        match self.maps.get(id) {
            Ok(map) => Ok(map.get_index(&key, self.ds_precision).map_or(0.into(), |i| map.values[i].clone())),
            Err(e) => Err(gml::Error::FunctionError("ds_map_find_value".into(), e.into())),
        }
    }

    pub fn ds_map_find_previous(&mut self, _context: &mut Context, args: &[Value]) -> gml::Result<Value> {
        let (id, key) = expect_args!(args, [int, any])?;
        match self.maps.get(id) {
            Ok(map) => {
                let index = map.get_index_unchecked(&key, self.ds_precision);
                if index > 0 { Ok(map.keys[index - 1].clone()) } else { Ok(Default::default()) }
            },
            Err(e) => Err(gml::Error::FunctionError("ds_map_find_previous".into(), e.into())),
        }
    }

    pub fn ds_map_find_next(&mut self, _context: &mut Context, args: &[Value]) -> gml::Result<Value> {
        let (id, key) = expect_args!(args, [int, any])?;
        match self.maps.get(id) {
            Ok(map) => {
                let index = map.get_next_index(&key, self.ds_precision);
                if index < map.keys.len() { Ok(map.keys[index].clone()) } else { Ok(Default::default()) }
            },
            Err(e) => Err(gml::Error::FunctionError("ds_map_find_next".into(), e.into())),
        }
    }

    pub fn ds_map_find_first(&mut self, _context: &mut Context, args: &[Value]) -> gml::Result<Value> {
        let id = expect_args!(args, [int])?;
        match self.maps.get(id) {
            Ok(map) => Ok(map.keys.first().map(Value::clone).unwrap_or_default()),
            Err(e) => Err(gml::Error::FunctionError("ds_map_find_first".into(), e.into())),
        }
    }

    pub fn ds_map_find_last(&mut self, _context: &mut Context, args: &[Value]) -> gml::Result<Value> {
        let id = expect_args!(args, [int])?;
        match self.maps.get(id) {
            Ok(map) => Ok(map.keys.last().map(Value::clone).unwrap_or_default()),
            Err(e) => Err(gml::Error::FunctionError("ds_map_find_last".into(), e.into())),
        }
    }

    pub fn ds_map_write(&mut self, _context: &mut Context, args: &[Value]) -> gml::Result<Value> {
        let id = expect_args!(args, [int])?;
        match self.maps.get_mut(id) {
            Ok(map) => {
                let mut output = "91010000".to_string();
                output.push_str(&hex::encode_upper((map.keys.len() as u32).to_le_bytes()));
                output.extend(map.keys.iter().map(|v| hex::encode_upper(v.as_bytes())));
                output.extend(map.values.iter().map(|v| hex::encode_upper(v.as_bytes())));
                Ok(output.into())
            },
            Err(e) => Err(gml::Error::FunctionError("ds_map_write".into(), e.into())),
        }
    }

    pub fn ds_map_read(&mut self, _context: &mut Context, _args: &[Value]) -> gml::Result<Value> {
        // Expected arg count: 2
        unimplemented!("Called unimplemented kernel function ds_map_read")
    }

    pub fn ds_priority_create(&mut self, _context: &mut Context, args: &[Value]) -> gml::Result<Value> {
        expect_args!(args, [])?;
        Ok(self.priority_queues.add(ds::Priority { priorities: Vec::new(), values: Vec::new() }).into())
    }

    pub fn ds_priority_destroy(&mut self, _context: &mut Context, args: &[Value]) -> gml::Result<Value> {
        let id = expect_args!(args, [int])?;
        match self.priority_queues.destroy(id) {
            Ok(()) => Ok(Default::default()),
            Err(e) => Err(gml::Error::FunctionError("ds_priority_destroy".into(), e.into())),
        }
    }

    pub fn ds_priority_clear(&mut self, _context: &mut Context, args: &[Value]) -> gml::Result<Value> {
        let id = expect_args!(args, [int])?;
        match self.priority_queues.get_mut(id) {
            Ok(pq) => {
                pq.priorities.clear();
                pq.values.clear();
                Ok(Default::default())
            },
            Err(e) => Err(gml::Error::FunctionError("ds_priority_clear".into(), e.into())),
        }
    }

    pub fn ds_priority_copy(&mut self, _context: &mut Context, args: &[Value]) -> gml::Result<Value> {
        let (id, src_id) = expect_args!(args, [int, int])?;
        let src = match self.priority_queues.get(src_id) {
            Ok(queue) => queue.clone(),
            Err(e) => return Err(gml::Error::FunctionError("ds_priority_copy".into(), e.into())),
        };
        match self.priority_queues.get_mut(id) {
            Ok(queue) => {
                *queue = src;
                Ok(Default::default())
            },
            Err(e) => Err(gml::Error::FunctionError("ds_priority_copy".into(), e.into())),
        }
    }

    pub fn ds_priority_size(&mut self, _context: &mut Context, args: &[Value]) -> gml::Result<Value> {
        let id = expect_args!(args, [int])?;
        match self.priority_queues.get(id) {
            Ok(pq) => Ok(pq.priorities.len().into()),
            Err(e) => Err(gml::Error::FunctionError("ds_priority_clear".into(), e.into())),
        }
    }

    pub fn ds_priority_empty(&mut self, _context: &mut Context, args: &[Value]) -> gml::Result<Value> {
        let id = expect_args!(args, [int])?;
        match self.priority_queues.get(id) {
            Ok(pq) => Ok(pq.priorities.is_empty().into()),
            Err(e) => Err(gml::Error::FunctionError("ds_priority_clear".into(), e.into())),
        }
    }

    pub fn ds_priority_add(&mut self, _context: &mut Context, args: &[Value]) -> gml::Result<Value> {
        let (id, val, prio) = expect_args!(args, [int, any, any])?;
        match self.priority_queues.get_mut(id) {
            Ok(pq) => {
                pq.priorities.push(prio);
                pq.values.push(val);
                Ok(Default::default())
            },
            Err(e) => Err(gml::Error::FunctionError("ds_priority_add".into(), e.into())),
        }
    }

    pub fn ds_priority_change_priority(&mut self, _context: &mut Context, args: &[Value]) -> gml::Result<Value> {
        let (id, val, prio) = expect_args!(args, [int, any, any])?;
        match self.priority_queues.get_mut(id) {
            Ok(pq) => {
                let precision = self.ds_precision;
                if let Some(pos) = pq.values.iter().position(|x| ds::eq(x, &val, precision)) {
                    pq.priorities[pos] = prio;
                }
                Ok(Default::default())
            },
            Err(e) => Err(gml::Error::FunctionError("ds_priority_change_priority".into(), e.into())),
        }
    }

    pub fn ds_priority_find_priority(&mut self, _context: &mut Context, args: &[Value]) -> gml::Result<Value> {
        let (id, val) = expect_args!(args, [int, any])?;
        match self.priority_queues.get(id) {
            Ok(pq) => {
                let precision = self.ds_precision;
                if let Some(pos) = pq.values.iter().position(|x| ds::eq(x, &val, precision)) {
                    Ok(pq.priorities[pos].clone())
                } else {
                    Ok(Default::default())
                }
            },
            Err(e) => Err(gml::Error::FunctionError("ds_priority_find_priority".into(), e.into())),
        }
    }

    pub fn ds_priority_delete_value(&mut self, _context: &mut Context, args: &[Value]) -> gml::Result<Value> {
        let (id, val) = expect_args!(args, [int, any])?;
        match self.priority_queues.get_mut(id) {
            Ok(pq) => {
                let precision = self.ds_precision;
                if let Some(pos) = pq.values.iter().position(|x| ds::eq(x, &val, precision)) {
                    pq.priorities.remove(pos);
                    pq.values.remove(pos);
                }
                Ok(Default::default())
            },
            Err(e) => Err(gml::Error::FunctionError("ds_priority_delete_value".into(), e.into())),
        }
    }

    pub fn ds_priority_delete_min(&mut self, _context: &mut Context, args: &[Value]) -> gml::Result<Value> {
        let id = expect_args!(args, [int])?;
        match self.priority_queues.get_mut(id) {
            Ok(pq) => {
                if let Some(min) = pq.min_id(self.ds_precision) {
                    pq.priorities.remove(min);
                    Ok(pq.values.remove(min))
                } else {
                    Ok(Default::default())
                }
            },
            Err(e) => Err(gml::Error::FunctionError("ds_priority_delete_min".into(), e.into())),
        }
    }

    pub fn ds_priority_find_min(&mut self, _context: &mut Context, args: &[Value]) -> gml::Result<Value> {
        let id = expect_args!(args, [int])?;
        match self.priority_queues.get(id) {
            Ok(pq) => {
                if let Some(min) = pq.min_id(self.ds_precision) {
                    Ok(pq.values[min].clone())
                } else {
                    Ok(Default::default())
                }
            },
            Err(e) => Err(gml::Error::FunctionError("ds_priority_find_min".into(), e.into())),
        }
    }

    pub fn ds_priority_delete_max(&mut self, _context: &mut Context, args: &[Value]) -> gml::Result<Value> {
        let id = expect_args!(args, [int])?;
        match self.priority_queues.get_mut(id) {
            Ok(pq) => {
                if let Some(max) = pq.max_id(self.ds_precision) {
                    pq.priorities.remove(max);
                    Ok(pq.values.remove(max))
                } else {
                    Ok(Default::default())
                }
            },
            Err(e) => Err(gml::Error::FunctionError("ds_priority_delete_max".into(), e.into())),
        }
    }

    pub fn ds_priority_find_max(&mut self, _context: &mut Context, args: &[Value]) -> gml::Result<Value> {
        let id = expect_args!(args, [int])?;
        match self.priority_queues.get(id) {
            Ok(pq) => {
                if let Some(max) = pq.max_id(self.ds_precision) {
                    Ok(pq.values[max].clone())
                } else {
                    Ok(Default::default())
                }
            },
            Err(e) => Err(gml::Error::FunctionError("ds_priority_find_max".into(), e.into())),
        }
    }

    pub fn ds_priority_write(&mut self, _context: &mut Context, args: &[Value]) -> gml::Result<Value> {
        let id = expect_args!(args, [int])?;
        match self.priority_queues.get_mut(id) {
            Ok(pq) => {
                let mut output = "F5010000".to_string();
                output.push_str(&hex::encode_upper((pq.priorities.len() as u32).to_le_bytes()));
                output.extend(pq.priorities.iter().map(|v| hex::encode_upper(v.as_bytes())));
                output.extend(pq.values.iter().map(|v| hex::encode_upper(v.as_bytes())));
                Ok(output.into())
            },
            Err(e) => Err(gml::Error::FunctionError("ds_priority_write".into(), e.into())),
        }
    }

    pub fn ds_priority_read(&mut self, _context: &mut Context, _args: &[Value]) -> gml::Result<Value> {
        // Expected arg count: 2
        unimplemented!("Called unimplemented kernel function ds_priority_read")
    }

    pub fn ds_grid_create(&mut self, _context: &mut Context, args: &[Value]) -> gml::Result<Value> {
        let (width, height) = expect_args!(args, [int, int])?;
        if width < 0 || height < 0 {
            return Err(gml::Error::FunctionError(
                "ds_grid_create".into(),
                "grids cannot have negative dimensions".to_string(),
            ))
        }
        Ok(self.grids.add(ds::Grid::new(width as usize, height as usize)).into())
    }

    pub fn ds_grid_destroy(&mut self, _context: &mut Context, args: &[Value]) -> gml::Result<Value> {
        let id = expect_args!(args, [int])?;
        match self.grids.destroy(id) {
            Ok(()) => Ok(Default::default()),
            Err(e) => Err(gml::Error::FunctionError("ds_grid_destroy".into(), e.into())),
        }
    }

    pub fn ds_grid_copy(&mut self, _context: &mut Context, args: &[Value]) -> gml::Result<Value> {
        let (id, src_id) = expect_args!(args, [int, int])?;
        let src_grid = match self.grids.get(src_id) {
            Ok(grid) => grid.clone(),
            Err(e) => return Err(gml::Error::FunctionError("ds_grid_copy".into(), e.into())),
        };
        match self.grids.get_mut(id) {
            Ok(grid) => {
                *grid = src_grid;
                Ok(Default::default())
            },
            Err(e) => Err(gml::Error::FunctionError("ds_grid_copy".into(), e.into())),
        }
    }

    pub fn ds_grid_resize(&mut self, _context: &mut Context, args: &[Value]) -> gml::Result<Value> {
        let (id, width, height) = expect_args!(args, [int, int, int])?;
        match self.grids.get_mut(id) {
            Ok(grid) => {
                if width < 0 || height < 0 {
                    return Err(gml::Error::FunctionError(
                        "ds_grid_resize".into(),
                        "grids cannot have negative dimensions".to_string(),
                    ))
                }
                grid.resize(width as usize, height as usize);
                Ok(Default::default())
            },
            Err(e) => Err(gml::Error::FunctionError("ds_grid_resize".into(), e.into())),
        }
    }

    pub fn ds_grid_width(&mut self, _context: &mut Context, args: &[Value]) -> gml::Result<Value> {
        let id = expect_args!(args, [int])?;
        match self.grids.get(id) {
            Ok(grid) => Ok(grid.width().into()),
            Err(e) => Err(gml::Error::FunctionError("ds_grid_width".into(), e.into())),
        }
    }

    pub fn ds_grid_height(&mut self, _context: &mut Context, args: &[Value]) -> gml::Result<Value> {
        let id = expect_args!(args, [int])?;
        match self.grids.get(id) {
            Ok(grid) => Ok(grid.height().into()),
            Err(e) => Err(gml::Error::FunctionError("ds_grid_width".into(), e.into())),
        }
    }

    pub fn ds_grid_clear(&mut self, _context: &mut Context, args: &[Value]) -> gml::Result<Value> {
        let (id, val) = expect_args!(args, [int, any])?;
        match self.grids.get_mut(id) {
            Ok(grid) => {
                for x in 0..grid.width() {
                    for y in 0..grid.height() {
                        grid.set(x, y, val.clone());
                    }
                }
                Ok(Default::default())
            },
            Err(e) => Err(gml::Error::FunctionError("ds_grid_clear".into(), e.into())),
        }
    }

    pub fn ds_grid_set(&mut self, _context: &mut Context, args: &[Value]) -> gml::Result<Value> {
        let (id, x, y, val) = expect_args!(args, [int, int, int, any])?;
        match self.grids.get_mut(id) {
            Ok(grid) => {
                if x >= 0 && y >= 0 && (x as usize) < grid.width() && (y as usize) < grid.height() {
                    grid.set(x as usize, y as usize, val);
                }
                Ok(Default::default())
            },
            Err(e) => Err(gml::Error::FunctionError("ds_grid_set".into(), e.into())),
        }
    }

    pub fn ds_grid_add(&mut self, _context: &mut Context, _args: &[Value]) -> gml::Result<Value> {
        // Expected arg count: 4
        unimplemented!("Called unimplemented kernel function ds_grid_add")
    }

    pub fn ds_grid_multiply(&mut self, _context: &mut Context, _args: &[Value]) -> gml::Result<Value> {
        // Expected arg count: 4
        unimplemented!("Called unimplemented kernel function ds_grid_multiply")
    }

    pub fn ds_grid_set_region(&mut self, _context: &mut Context, _args: &[Value]) -> gml::Result<Value> {
        // Expected arg count: 6
        unimplemented!("Called unimplemented kernel function ds_grid_set_region")
    }

    pub fn ds_grid_add_region(&mut self, _context: &mut Context, _args: &[Value]) -> gml::Result<Value> {
        // Expected arg count: 6
        unimplemented!("Called unimplemented kernel function ds_grid_add_region")
    }

    pub fn ds_grid_multiply_region(&mut self, _context: &mut Context, _args: &[Value]) -> gml::Result<Value> {
        // Expected arg count: 6
        unimplemented!("Called unimplemented kernel function ds_grid_multiply_region")
    }

    pub fn ds_grid_set_disk(&mut self, _context: &mut Context, _args: &[Value]) -> gml::Result<Value> {
        // Expected arg count: 5
        unimplemented!("Called unimplemented kernel function ds_grid_set_disk")
    }

    pub fn ds_grid_add_disk(&mut self, _context: &mut Context, _args: &[Value]) -> gml::Result<Value> {
        // Expected arg count: 5
        unimplemented!("Called unimplemented kernel function ds_grid_add_disk")
    }

    pub fn ds_grid_multiply_disk(&mut self, _context: &mut Context, _args: &[Value]) -> gml::Result<Value> {
        // Expected arg count: 5
        unimplemented!("Called unimplemented kernel function ds_grid_multiply_disk")
    }

    pub fn ds_grid_set_grid_region(&mut self, _context: &mut Context, _args: &[Value]) -> gml::Result<Value> {
        // Expected arg count: 8
        unimplemented!("Called unimplemented kernel function ds_grid_set_grid_region")
    }

    pub fn ds_grid_add_grid_region(&mut self, _context: &mut Context, _args: &[Value]) -> gml::Result<Value> {
        // Expected arg count: 8
        unimplemented!("Called unimplemented kernel function ds_grid_add_grid_region")
    }

    pub fn ds_grid_multiply_grid_region(&mut self, _context: &mut Context, _args: &[Value]) -> gml::Result<Value> {
        // Expected arg count: 8
        unimplemented!("Called unimplemented kernel function ds_grid_multiply_grid_region")
    }

    pub fn ds_grid_get(&mut self, _context: &mut Context, args: &[Value]) -> gml::Result<Value> {
        let (id, x, y) = expect_args!(args, [int, int, int])?;
        match self.grids.get(id) {
            Ok(grid) => {
                if x >= 0 && y >= 0 && (x as usize) < grid.width() && (y as usize) < grid.height() {
                    Ok(grid.get(x as usize, y as usize).clone())
                } else {
                    Ok(Default::default())
                }
            },
            Err(e) => Err(gml::Error::FunctionError("ds_grid_set".into(), e.into())),
        }
    }

    pub fn ds_grid_get_sum(&mut self, _context: &mut Context, _args: &[Value]) -> gml::Result<Value> {
        // Expected arg count: 5
        unimplemented!("Called unimplemented kernel function ds_grid_get_sum")
    }

    pub fn ds_grid_get_max(&mut self, _context: &mut Context, _args: &[Value]) -> gml::Result<Value> {
        // Expected arg count: 5
        unimplemented!("Called unimplemented kernel function ds_grid_get_max")
    }

    pub fn ds_grid_get_min(&mut self, _context: &mut Context, _args: &[Value]) -> gml::Result<Value> {
        // Expected arg count: 5
        unimplemented!("Called unimplemented kernel function ds_grid_get_min")
    }

    pub fn ds_grid_get_mean(&mut self, _context: &mut Context, _args: &[Value]) -> gml::Result<Value> {
        // Expected arg count: 5
        unimplemented!("Called unimplemented kernel function ds_grid_get_mean")
    }

    pub fn ds_grid_get_disk_sum(&mut self, _context: &mut Context, _args: &[Value]) -> gml::Result<Value> {
        // Expected arg count: 4
        unimplemented!("Called unimplemented kernel function ds_grid_get_disk_sum")
    }

    pub fn ds_grid_get_disk_max(&mut self, _context: &mut Context, _args: &[Value]) -> gml::Result<Value> {
        // Expected arg count: 4
        unimplemented!("Called unimplemented kernel function ds_grid_get_disk_max")
    }

    pub fn ds_grid_get_disk_min(&mut self, _context: &mut Context, _args: &[Value]) -> gml::Result<Value> {
        // Expected arg count: 4
        unimplemented!("Called unimplemented kernel function ds_grid_get_disk_min")
    }

    pub fn ds_grid_get_disk_mean(&mut self, _context: &mut Context, _args: &[Value]) -> gml::Result<Value> {
        // Expected arg count: 4
        unimplemented!("Called unimplemented kernel function ds_grid_get_disk_mean")
    }

    pub fn ds_grid_value_exists(&mut self, _context: &mut Context, _args: &[Value]) -> gml::Result<Value> {
        // Expected arg count: 6
        unimplemented!("Called unimplemented kernel function ds_grid_value_exists")
    }

    pub fn ds_grid_value_x(&mut self, _context: &mut Context, _args: &[Value]) -> gml::Result<Value> {
        // Expected arg count: 6
        unimplemented!("Called unimplemented kernel function ds_grid_value_x")
    }

    pub fn ds_grid_value_y(&mut self, _context: &mut Context, _args: &[Value]) -> gml::Result<Value> {
        // Expected arg count: 6
        unimplemented!("Called unimplemented kernel function ds_grid_value_y")
    }

    pub fn ds_grid_value_disk_exists(&mut self, _context: &mut Context, _args: &[Value]) -> gml::Result<Value> {
        // Expected arg count: 5
        unimplemented!("Called unimplemented kernel function ds_grid_value_disk_exists")
    }

    pub fn ds_grid_value_disk_x(&mut self, _context: &mut Context, _args: &[Value]) -> gml::Result<Value> {
        // Expected arg count: 5
        unimplemented!("Called unimplemented kernel function ds_grid_value_disk_x")
    }

    pub fn ds_grid_value_disk_y(&mut self, _context: &mut Context, _args: &[Value]) -> gml::Result<Value> {
        // Expected arg count: 5
        unimplemented!("Called unimplemented kernel function ds_grid_value_disk_y")
    }

    pub fn ds_grid_shuffle(&mut self, _context: &mut Context, _args: &[Value]) -> gml::Result<Value> {
        // Expected arg count: 1
        unimplemented!("Called unimplemented kernel function ds_grid_shuffle")
    }

    pub fn ds_grid_write(&mut self, _context: &mut Context, args: &[Value]) -> gml::Result<Value> {
        let id = expect_args!(args, [int])?;
        match self.grids.get_mut(id) {
            Ok(grid) => {
                let mut output = "59020000".to_string();
                output.push_str(&hex::encode_upper((grid.width() as u32).to_le_bytes()));
                output.push_str(&hex::encode_upper((grid.height() as u32).to_le_bytes()));
                for x in 0..grid.width() {
                    for y in 0..grid.height() {
                        output.push_str(&hex::encode_upper(grid.get(x, y).as_bytes()));
                    }
                }
                Ok(output.into())
            },
            Err(e) => Err(gml::Error::FunctionError("ds_grid_write".into(), e.into())),
        }
    }

    pub fn ds_grid_read(&mut self, _context: &mut Context, args: &[Value]) -> gml::Result<Value> {
        let (id, hex_data) = expect_args!(args, [int, string])?;
        fn read_grid(mut reader: &[u8]) -> Option<ds::Grid> {
            let mut buf = [0u8; 4];
            reader.read_exact(&mut buf).ok()?;
            if u32::from_le_bytes(buf) != 0x259 {
                return None
            }
            reader.read_exact(&mut buf).ok()?;
            let width = u32::from_le_bytes(buf) as usize;
            reader.read_exact(&mut buf).ok()?;
            let height = u32::from_le_bytes(buf) as usize;
            let mut grid = ds::Grid::new(width, height);
            for x in 0..width {
                for y in 0..height {
                    grid.set(x, y, Value::from_reader(&mut reader)?);
                }
            }
            Some(grid)
        }
        match self.grids.get_mut(id) {
            Ok(old_grid) => {
                match hex::decode(hex_data.as_ref()) {
                    Ok(data) => {
                        if let Some(grid) = read_grid(data.as_slice()) {
                            *old_grid = grid;
                        }
                    },
                    Err(e) => println!("Warning (ds_grid_read): {}", e),
                }
                Ok(Default::default())
            },
            Err(e) => Err(gml::Error::FunctionError("ds_grid_read".into(), e.into())),
        }
    }

    pub fn sound_play(&mut self, _context: &mut Context, _args: &[Value]) -> gml::Result<Value> {
        // Expected arg count: 1
        //unimplemented!("Called unimplemented kernel function sound_play")
        // TODO
        Ok(Default::default())
    }

    pub fn sound_loop(&mut self, _context: &mut Context, _args: &[Value]) -> gml::Result<Value> {
        // Expected arg count: 1
        //unimplemented!("Called unimplemented kernel function sound_loop")
        // TODO
        Ok(Default::default())
    }

    pub fn sound_stop(&mut self, _context: &mut Context, _args: &[Value]) -> gml::Result<Value> {
        // Expected arg count: 1
        //unimplemented!("Called unimplemented kernel function sound_stop")
        // TODO
        Ok(Default::default())
    }

    pub fn sound_stop_all(&mut self, _context: &mut Context, _args: &[Value]) -> gml::Result<Value> {
        // Expected arg count: 0
        //unimplemented!("Called unimplemented kernel function sound_stop_all")
        // TODO
        Ok(Default::default())
    }

    pub fn sound_isplaying(&mut self, _context: &mut Context, _args: &[Value]) -> gml::Result<Value> {
        // Expected arg count: 1
        //unimplemented!("Called unimplemented kernel function sound_isplaying")
        // TODO
        Ok(Default::default())
    }

    pub fn sound_volume(&mut self, _context: &mut Context, _args: &[Value]) -> gml::Result<Value> {
        // Expected arg count: 2
        //unimplemented!("Called unimplemented kernel function sound_volume")
        // TODO
        Ok(Default::default())
    }

    pub fn sound_fade(&mut self, _context: &mut Context, _args: &[Value]) -> gml::Result<Value> {
        // Expected arg count: 3
        unimplemented!("Called unimplemented kernel function sound_fade")
    }

    pub fn sound_pan(&mut self, _context: &mut Context, _args: &[Value]) -> gml::Result<Value> {
        // Expected arg count: 2
        unimplemented!("Called unimplemented kernel function sound_pan")
    }

    pub fn sound_background_tempo(&mut self, _context: &mut Context, _args: &[Value]) -> gml::Result<Value> {
        // Expected arg count: 1
        unimplemented!("Called unimplemented kernel function sound_background_tempo")
    }

    pub fn sound_global_volume(&mut self, _context: &mut Context, _args: &[Value]) -> gml::Result<Value> {
        // Expected arg count: 1
        //unimplemented!("Called unimplemented kernel function sound_global_volume")
        Ok(Default::default())
    }

    pub fn sound_set_search_directory(&mut self, _context: &mut Context, _args: &[Value]) -> gml::Result<Value> {
        // Expected arg count: 1
        unimplemented!("Called unimplemented kernel function sound_set_search_directory")
    }

    pub fn sound_effect_set(&mut self, _context: &mut Context, _args: &[Value]) -> gml::Result<Value> {
        // Expected arg count: 2
        unimplemented!("Called unimplemented kernel function sound_effect_set")
    }

    pub fn sound_effect_chorus(&mut self, _context: &mut Context, _args: &[Value]) -> gml::Result<Value> {
        // Expected arg count: 8
        unimplemented!("Called unimplemented kernel function sound_effect_chorus")
    }

    pub fn sound_effect_compressor(&mut self, _context: &mut Context, _args: &[Value]) -> gml::Result<Value> {
        // Expected arg count: 7
        unimplemented!("Called unimplemented kernel function sound_effect_compressor")
    }

    pub fn sound_effect_echo(&mut self, _context: &mut Context, _args: &[Value]) -> gml::Result<Value> {
        // Expected arg count: 6
        unimplemented!("Called unimplemented kernel function sound_effect_echo")
    }

    pub fn sound_effect_flanger(&mut self, _context: &mut Context, _args: &[Value]) -> gml::Result<Value> {
        // Expected arg count: 8
        unimplemented!("Called unimplemented kernel function sound_effect_flanger")
    }

    pub fn sound_effect_gargle(&mut self, _context: &mut Context, _args: &[Value]) -> gml::Result<Value> {
        // Expected arg count: 3
        unimplemented!("Called unimplemented kernel function sound_effect_gargle")
    }

    pub fn sound_effect_equalizer(&mut self, _context: &mut Context, _args: &[Value]) -> gml::Result<Value> {
        // Expected arg count: 4
        unimplemented!("Called unimplemented kernel function sound_effect_equalizer")
    }

    pub fn sound_effect_reverb(&mut self, _context: &mut Context, _args: &[Value]) -> gml::Result<Value> {
        // Expected arg count: 5
        unimplemented!("Called unimplemented kernel function sound_effect_reverb")
    }

    pub fn sound_3d_set_sound_position(&mut self, _context: &mut Context, _args: &[Value]) -> gml::Result<Value> {
        // Expected arg count: 4
        unimplemented!("Called unimplemented kernel function sound_3d_set_sound_position")
    }

    pub fn sound_3d_set_sound_velocity(&mut self, _context: &mut Context, _args: &[Value]) -> gml::Result<Value> {
        // Expected arg count: 4
        unimplemented!("Called unimplemented kernel function sound_3d_set_sound_velocity")
    }

    pub fn sound_3d_set_sound_distance(&mut self, _context: &mut Context, _args: &[Value]) -> gml::Result<Value> {
        // Expected arg count: 3
        unimplemented!("Called unimplemented kernel function sound_3d_set_sound_distance")
    }

    pub fn sound_3d_set_sound_cone(&mut self, _context: &mut Context, _args: &[Value]) -> gml::Result<Value> {
        // Expected arg count: 7
        unimplemented!("Called unimplemented kernel function sound_3d_set_sound_cone")
    }

    pub fn cd_init(&mut self, _context: &mut Context, _args: &[Value]) -> gml::Result<Value> {
        // Expected arg count: 0
        unimplemented!("Called unimplemented kernel function cd_init")
    }

    pub fn cd_present(&mut self, _context: &mut Context, _args: &[Value]) -> gml::Result<Value> {
        // Expected arg count: 0
        unimplemented!("Called unimplemented kernel function cd_present")
    }

    pub fn cd_number(&mut self, _context: &mut Context, _args: &[Value]) -> gml::Result<Value> {
        // Expected arg count: 0
        unimplemented!("Called unimplemented kernel function cd_number")
    }

    pub fn cd_playing(&mut self, _context: &mut Context, _args: &[Value]) -> gml::Result<Value> {
        // Expected arg count: 0
        unimplemented!("Called unimplemented kernel function cd_playing")
    }

    pub fn cd_paused(&mut self, _context: &mut Context, _args: &[Value]) -> gml::Result<Value> {
        // Expected arg count: 0
        unimplemented!("Called unimplemented kernel function cd_paused")
    }

    pub fn cd_track(&mut self, _context: &mut Context, _args: &[Value]) -> gml::Result<Value> {
        // Expected arg count: 0
        unimplemented!("Called unimplemented kernel function cd_track")
    }

    pub fn cd_length(&mut self, _context: &mut Context, _args: &[Value]) -> gml::Result<Value> {
        // Expected arg count: 0
        unimplemented!("Called unimplemented kernel function cd_length")
    }

    pub fn cd_track_length(&mut self, _context: &mut Context, _args: &[Value]) -> gml::Result<Value> {
        // Expected arg count: 1
        unimplemented!("Called unimplemented kernel function cd_track_length")
    }

    pub fn cd_position(&mut self, _context: &mut Context, _args: &[Value]) -> gml::Result<Value> {
        // Expected arg count: 0
        unimplemented!("Called unimplemented kernel function cd_position")
    }

    pub fn cd_track_position(&mut self, _context: &mut Context, _args: &[Value]) -> gml::Result<Value> {
        // Expected arg count: 0
        unimplemented!("Called unimplemented kernel function cd_track_position")
    }

    pub fn cd_play(&mut self, _context: &mut Context, _args: &[Value]) -> gml::Result<Value> {
        // Expected arg count: 2
        unimplemented!("Called unimplemented kernel function cd_play")
    }

    pub fn cd_stop(&mut self, _context: &mut Context, _args: &[Value]) -> gml::Result<Value> {
        // Expected arg count: 0
        unimplemented!("Called unimplemented kernel function cd_stop")
    }

    pub fn cd_pause(&mut self, _context: &mut Context, _args: &[Value]) -> gml::Result<Value> {
        // Expected arg count: 0
        unimplemented!("Called unimplemented kernel function cd_pause")
    }

    pub fn cd_resume(&mut self, _context: &mut Context, _args: &[Value]) -> gml::Result<Value> {
        // Expected arg count: 0
        unimplemented!("Called unimplemented kernel function cd_resume")
    }

    pub fn cd_set_position(&mut self, _context: &mut Context, _args: &[Value]) -> gml::Result<Value> {
        // Expected arg count: 1
        unimplemented!("Called unimplemented kernel function cd_set_position")
    }

    pub fn cd_set_track_position(&mut self, _context: &mut Context, _args: &[Value]) -> gml::Result<Value> {
        // Expected arg count: 1
        unimplemented!("Called unimplemented kernel function cd_set_track_position")
    }

    pub fn cd_open_door(&mut self, _context: &mut Context, _args: &[Value]) -> gml::Result<Value> {
        // Expected arg count: 0
        unimplemented!("Called unimplemented kernel function cd_open_door")
    }

    pub fn cd_close_door(&mut self, _context: &mut Context, _args: &[Value]) -> gml::Result<Value> {
        // Expected arg count: 0
        unimplemented!("Called unimplemented kernel function cd_close_door")
    }

    pub fn mci_command(&mut self, _context: &mut Context, _args: &[Value]) -> gml::Result<Value> {
        // Expected arg count: 1
        unimplemented!("Called unimplemented kernel function MCI_command")
    }

    pub fn d3d_start(&mut self, _context: &mut Context, _args: &[Value]) -> gml::Result<Value> {
        // Expected arg count: 0
        unimplemented!("Called unimplemented kernel function d3d_start")
    }

    pub fn d3d_end(&mut self, _context: &mut Context, _args: &[Value]) -> gml::Result<Value> {
        // Expected arg count: 0
        unimplemented!("Called unimplemented kernel function d3d_end")
    }

    pub fn d3d_set_perspective(&mut self, _context: &mut Context, _args: &[Value]) -> gml::Result<Value> {
        // Expected arg count: 1
        unimplemented!("Called unimplemented kernel function d3d_set_perspective")
    }

    pub fn d3d_set_hidden(&mut self, _context: &mut Context, _args: &[Value]) -> gml::Result<Value> {
        // Expected arg count: 1
        unimplemented!("Called unimplemented kernel function d3d_set_hidden")
    }

    pub fn d3d_set_depth(&mut self, _context: &mut Context, _args: &[Value]) -> gml::Result<Value> {
        // Expected arg count: 1
        unimplemented!("Called unimplemented kernel function d3d_set_depth")
    }

    pub fn d3d_set_zwriteenable(&mut self, _context: &mut Context, _args: &[Value]) -> gml::Result<Value> {
        // Expected arg count: 1
        unimplemented!("Called unimplemented kernel function d3d_set_zwriteenable")
    }

    pub fn d3d_set_lighting(&mut self, _context: &mut Context, _args: &[Value]) -> gml::Result<Value> {
        // Expected arg count: 1
        unimplemented!("Called unimplemented kernel function d3d_set_lighting")
    }

    pub fn d3d_set_shading(&mut self, _context: &mut Context, _args: &[Value]) -> gml::Result<Value> {
        // Expected arg count: 1
        unimplemented!("Called unimplemented kernel function d3d_set_shading")
    }

    pub fn d3d_set_fog(&mut self, _context: &mut Context, _args: &[Value]) -> gml::Result<Value> {
        // Expected arg count: 4
        unimplemented!("Called unimplemented kernel function d3d_set_fog")
    }

    pub fn d3d_set_culling(&mut self, _context: &mut Context, _args: &[Value]) -> gml::Result<Value> {
        // Expected arg count: 1
        unimplemented!("Called unimplemented kernel function d3d_set_culling")
    }

    pub fn d3d_primitive_begin(&mut self, _context: &mut Context, args: &[Value]) -> gml::Result<Value> {
        let kind = expect_args!(args, [int])?;
        self.renderer.reset_primitive_3d(kind.into(), None);
        Ok(Default::default())
    }

    pub fn d3d_primitive_begin_texture(&mut self, _context: &mut Context, args: &[Value]) -> gml::Result<Value> {
        let (kind, texture) = expect_args!(args, [int, int])?;
        self.renderer.reset_primitive_3d(kind.into(), self.renderer.get_texture_from_id(texture as _).copied());
        Ok(Default::default())
    }

    pub fn d3d_primitive_end(&mut self, _context: &mut Context, _args: &[Value]) -> gml::Result<Value> {
        self.renderer.draw_primitive_3d();
        Ok(Default::default())
    }

    pub fn d3d_vertex(&mut self, _context: &mut Context, args: &[Value]) -> gml::Result<Value> {
        let (x, y, z) = expect_args!(args, [real, real, real])?;
        self.renderer.vertex_3d(
            x.into(),
            y.into(),
            z.into(),
            0.0,
            0.0,
            0.0,
            0.0,
            0.0,
            u32::from(self.draw_colour) as _,
            self.draw_alpha.into(),
        );
        Ok(Default::default())
    }

    pub fn d3d_vertex_color(&mut self, _context: &mut Context, args: &[Value]) -> gml::Result<Value> {
        let (x, y, z, col, alpha) = expect_args!(args, [real, real, real, int, real])?;
        self.renderer.vertex_3d(x.into(), y.into(), z.into(), 0.0, 0.0, 0.0, 0.0, 0.0, col, alpha.into());
        Ok(Default::default())
    }

    pub fn d3d_vertex_texture(&mut self, _context: &mut Context, args: &[Value]) -> gml::Result<Value> {
        let (x, y, z, xtex, ytex) = expect_args!(args, [real, real, real, real, real])?;
        self.renderer.vertex_3d(
            x.into(),
            y.into(),
            z.into(),
            0.0,
            0.0,
            0.0,
            xtex.into(),
            ytex.into(),
            u32::from(self.draw_colour) as _,
            self.draw_alpha.into(),
        );
        Ok(Default::default())
    }

    pub fn d3d_vertex_texture_color(&mut self, _context: &mut Context, args: &[Value]) -> gml::Result<Value> {
        let (x, y, z, xtex, ytex, col, alpha) = expect_args!(args, [real, real, real, real, real, int, real])?;
        self.renderer.vertex_3d(
            x.into(),
            y.into(),
            z.into(),
            0.0,
            0.0,
            0.0,
            xtex.into(),
            ytex.into(),
            col,
            alpha.into(),
        );
        Ok(Default::default())
    }

    pub fn d3d_vertex_normal(&mut self, _context: &mut Context, args: &[Value]) -> gml::Result<Value> {
        let (x, y, z, nx, ny, nz) = expect_args!(args, [real, real, real, real, real, real])?;
        self.renderer.vertex_3d(
            x.into(),
            y.into(),
            z.into(),
            nx.into(),
            ny.into(),
            nz.into(),
            0.0,
            0.0,
            u32::from(self.draw_colour) as _,
            self.draw_alpha.into(),
        );
        Ok(Default::default())
    }

    pub fn d3d_vertex_normal_color(&mut self, _context: &mut Context, args: &[Value]) -> gml::Result<Value> {
        let (x, y, z, nx, ny, nz, col, alpha) = expect_args!(args, [real, real, real, real, real, real, int, real])?;
        self.renderer.vertex_3d(
            x.into(),
            y.into(),
            z.into(),
            nx.into(),
            ny.into(),
            nz.into(),
            0.0,
            0.0,
            col,
            alpha.into(),
        );
        Ok(Default::default())
    }

    pub fn d3d_vertex_normal_texture(&mut self, _context: &mut Context, args: &[Value]) -> gml::Result<Value> {
        let (x, y, z, nx, ny, nz, xtex, ytex) = expect_args!(args, [real, real, real, real, real, real, real, real])?;
        self.renderer.vertex_3d(
            x.into(),
            y.into(),
            z.into(),
            nx.into(),
            ny.into(),
            nz.into(),
            xtex.into(),
            ytex.into(),
            u32::from(self.draw_colour) as _,
            self.draw_alpha.into(),
        );
        Ok(Default::default())
    }

    pub fn d3d_vertex_normal_texture_color(&mut self, _context: &mut Context, args: &[Value]) -> gml::Result<Value> {
        let (x, y, z, nx, ny, nz, xtex, ytex, col, alpha) =
            expect_args!(args, [real, real, real, real, real, real, real, real, int, real])?;
        self.renderer.vertex_3d(
            x.into(),
            y.into(),
            z.into(),
            nx.into(),
            ny.into(),
            nz.into(),
            xtex.into(),
            ytex.into(),
            col,
            alpha.into(),
        );
        Ok(Default::default())
    }

    pub fn d3d_draw_block(&mut self, _context: &mut Context, _args: &[Value]) -> gml::Result<Value> {
        // Expected arg count: 9
        unimplemented!("Called unimplemented kernel function d3d_draw_block")
    }

    pub fn d3d_draw_cylinder(&mut self, _context: &mut Context, _args: &[Value]) -> gml::Result<Value> {
        // Expected arg count: 11
        unimplemented!("Called unimplemented kernel function d3d_draw_cylinder")
    }

    pub fn d3d_draw_cone(&mut self, _context: &mut Context, _args: &[Value]) -> gml::Result<Value> {
        // Expected arg count: 11
        unimplemented!("Called unimplemented kernel function d3d_draw_cone")
    }

    pub fn d3d_draw_ellipsoid(&mut self, _context: &mut Context, _args: &[Value]) -> gml::Result<Value> {
        // Expected arg count: 10
        unimplemented!("Called unimplemented kernel function d3d_draw_ellipsoid")
    }

    pub fn d3d_draw_wall(&mut self, _context: &mut Context, _args: &[Value]) -> gml::Result<Value> {
        // Expected arg count: 9
        unimplemented!("Called unimplemented kernel function d3d_draw_wall")
    }

    pub fn d3d_draw_floor(&mut self, _context: &mut Context, _args: &[Value]) -> gml::Result<Value> {
        // Expected arg count: 9
        unimplemented!("Called unimplemented kernel function d3d_draw_floor")
    }

    pub fn d3d_set_projection(&mut self, _context: &mut Context, args: &[Value]) -> gml::Result<Value> {
        let (eye_x, eye_y, eye_z, at_x, at_y, at_z, up_x, up_y, up_z) =
            expect_args!(args, [real, real, real, real, real, real, real, real, real])?;

        // zaxis = normal(at - eye)
        let (za_x, za_y, za_z) = (at_x - eye_x, at_y - eye_y, at_z - eye_z);
        let za_len = (za_x * za_x + za_y * za_y + za_z * za_z).sqrt();
        let (za_x, za_y, za_z) = (za_x / za_len, za_y / za_len, za_z / za_len);
        // xaxis = normal(cross(up, zaxis))
        let (xa_x, xa_y, xa_z) = (up_y * za_z - up_z * za_y, up_z * za_x - up_x * za_z, up_x * za_y - up_y * za_x);
        let xa_len = (xa_x * xa_x + xa_y * xa_y + xa_z * xa_z).sqrt();
        let (xa_x, xa_y, xa_z) = (xa_x / xa_len, xa_y / xa_len, xa_z / xa_len);
        // yaxis = cross(zaxis, xaxis)
        let (ya_x, ya_y, ya_z) = (za_y * xa_z - za_z * xa_y, za_z * xa_x - za_x * xa_z, za_x * xa_y - za_y * xa_x);
        // bottom row
        let (xa_w, ya_w, za_w) = (
            -(xa_x * eye_x + xa_y * eye_y + xa_z * eye_z),
            -(ya_x * eye_x + ya_y * eye_y + ya_z * eye_z),
            -(za_x * eye_x + za_y * eye_y + za_z * eye_z),
        );

        #[rustfmt::skip]
        let view_matrix: [f32; 16] = [
            xa_x.into_inner() as f32, ya_x.into_inner() as f32, za_x.into_inner() as f32, 0.0,
            xa_y.into_inner() as f32, ya_y.into_inner() as f32, za_y.into_inner() as f32, 0.0,
            xa_z.into_inner() as f32, ya_z.into_inner() as f32, za_z.into_inner() as f32, 0.0,
            xa_w.into_inner() as f32, ya_w.into_inner() as f32, za_w.into_inner() as f32, 1.0,
        ];

        self.renderer.set_view_matrix(view_matrix);
        Ok(Default::default())
    }

    pub fn d3d_set_projection_ext(&mut self, _context: &mut Context, args: &[Value]) -> gml::Result<Value> {
        let (eye_x, eye_y, eye_z, at_x, at_y, at_z, up_x, up_y, up_z, angle, aspect, znear, zfar) =
            expect_args!(args, [real, real, real, real, real, real, real, real, real, real, real, real, real])?;

        // zaxis = normal(at - eye)
        let (za_x, za_y, za_z) = (at_x - eye_x, at_y - eye_y, at_z - eye_z);
        let za_len = (za_x * za_x + za_y * za_y + za_z * za_z).sqrt();
        let (za_x, za_y, za_z) = (za_x / za_len, za_y / za_len, za_z / za_len);
        // xaxis = normal(cross(up, zaxis))
        let (xa_x, xa_y, xa_z) = (up_y * za_z - up_z * za_y, up_z * za_x - up_x * za_z, up_x * za_y - up_y * za_x);
        let xa_len = (xa_x * xa_x + xa_y * xa_y + xa_z * xa_z).sqrt();
        let (xa_x, xa_y, xa_z) = (xa_x / xa_len, xa_y / xa_len, xa_z / xa_len);
        // yaxis = cross(zaxis, xaxis)
        let (ya_x, ya_y, ya_z) = (za_y * xa_z - za_z * xa_y, za_z * xa_x - za_x * xa_z, za_x * xa_y - za_y * xa_x);
        // bottom row
        let (xa_w, ya_w, za_w) = (
            -(xa_x * eye_x + xa_y * eye_y + xa_z * eye_z),
            -(ya_x * eye_x + ya_y * eye_y + ya_z * eye_z),
            -(za_x * eye_x + za_y * eye_y + za_z * eye_z),
        );

        #[rustfmt::skip]
        let view_matrix: [f32; 16] = [
            xa_x.into_inner() as f32, ya_x.into_inner() as f32, za_x.into_inner() as f32, 0.0,
            xa_y.into_inner() as f32, ya_y.into_inner() as f32, za_y.into_inner() as f32, 0.0,
            xa_z.into_inner() as f32, ya_z.into_inner() as f32, za_z.into_inner() as f32, 0.0,
            xa_w.into_inner() as f32, ya_w.into_inner() as f32, za_w.into_inner() as f32, 1.0,
        ];

        let half_angle = angle.to_radians() / 2.into();
        let yscale = half_angle.cos() / half_angle.sin();
        let xscale = (yscale / aspect).into_inner() as f32;
        let yscale = yscale.into_inner() as f32;
        let upper_z = (zfar / (zfar - znear)).into_inner() as f32;
        let lower_z = (-znear * zfar / (zfar - znear)).into_inner() as f32;
        #[rustfmt::skip]
        let proj_matrix: [f32; 16] = [
            xscale, 0.0,    0.0,     0.0,
            0.0,    yscale, 0.0,     0.0,
            0.0,    0.0,    upper_z, 1.0,
            0.0,    0.0,    lower_z, 0.0,
        ];

        self.renderer.set_viewproj_matrix(view_matrix, proj_matrix);
        Ok(Default::default())
    }

    pub fn d3d_set_projection_ortho(&mut self, _context: &mut Context, args: &[Value]) -> gml::Result<Value> {
        let (x, y, w, h, angle) = expect_args!(args, [real, real, real, real, real])?;
        self.renderer.set_projection_ortho(x.into(), y.into(), w.into(), h.into(), angle.into());
        Ok(Default::default())
    }

    pub fn d3d_set_projection_perspective(&mut self, _context: &mut Context, args: &[Value]) -> gml::Result<Value> {
        let (x, y, w, h, angle) = expect_args!(args, [real, real, real, real, real])?;
        self.renderer.set_projection_perspective(x.into(), y.into(), w.into(), h.into(), angle.into());
        Ok(Default::default())
    }

    pub fn d3d_transform_set_identity(&mut self, _context: &mut Context, _args: &[Value]) -> gml::Result<Value> {
        #[rustfmt::skip]
        let model_matrix: [f32; 16] = [
            1.0, 0.0, 0.0, 0.0,
            0.0, 1.0, 0.0, 0.0,
            0.0, 0.0, 1.0, 0.0,
            0.0, 0.0, 0.0, 1.0,
        ];
        self.renderer.set_model_matrix(model_matrix);
        Ok(Default::default())
    }

    pub fn d3d_transform_set_translation(&mut self, _context: &mut Context, args: &[Value]) -> gml::Result<Value> {
        let (xt, yt, zt) = expect_args!(args, [real, real, real])?;
        #[rustfmt::skip]
        let model_matrix: [f32; 16] = [
            1.0,                    0.0,                    0.0,                    0.0,
            0.0,                    1.0,                    0.0,                    0.0,
            0.0,                    0.0,                    1.0,                    0.0,
            xt.into_inner() as f32, yt.into_inner() as f32, zt.into_inner() as f32, 1.0,
        ];
        self.renderer.set_model_matrix(model_matrix);
        Ok(Default::default())
    }

    pub fn d3d_transform_set_scaling(&mut self, _context: &mut Context, args: &[Value]) -> gml::Result<Value> {
        let (xs, ys, zs) = expect_args!(args, [real, real, real])?;
        #[rustfmt::skip]
        let model_matrix: [f32; 16] = [
            xs.into_inner() as f32, 0.0,                    0.0,                    0.0,
            0.0,                    ys.into_inner() as f32, 0.0,                    0.0,
            0.0,                    0.0,                    zs.into_inner() as f32, 0.0,
            0.0,                    0.0,                    0.0,                    1.0,
        ];
        self.renderer.set_model_matrix(model_matrix);
        Ok(Default::default())
    }

    pub fn d3d_transform_set_rotation_x(&mut self, _context: &mut Context, args: &[Value]) -> gml::Result<Value> {
        let angle = expect_args!(args, [real])?.to_radians();
        let sin = -angle.sin().into_inner() as f32;
        let cos = angle.cos().into_inner() as f32;
        #[rustfmt::skip]
        let model_matrix: [f32; 16] = [
            1.0, 0.0,  0.0, 0.0,
            0.0, cos,  sin, 0.0,
            0.0, -sin, cos, 0.0,
            0.0, 0.0,  0.0, 1.0,
        ];
        self.renderer.set_model_matrix(model_matrix);
        Ok(Default::default())
    }

    pub fn d3d_transform_set_rotation_y(&mut self, _context: &mut Context, args: &[Value]) -> gml::Result<Value> {
        let angle = expect_args!(args, [real])?.to_radians();
        let sin = -angle.sin().into_inner() as f32;
        let cos = angle.cos().into_inner() as f32;
        #[rustfmt::skip]
        let model_matrix: [f32; 16] = [
            cos, 0.0, -sin, 0.0,
            0.0, 1.0, 0.0,  0.0,
            sin, 0.0, cos,  0.0,
            0.0, 0.0, 0.0,  1.0,
        ];
        self.renderer.set_model_matrix(model_matrix);
        Ok(Default::default())
    }

    pub fn d3d_transform_set_rotation_z(&mut self, _context: &mut Context, args: &[Value]) -> gml::Result<Value> {
        let angle = expect_args!(args, [real])?.to_radians();
        let sin = -angle.sin().into_inner() as f32;
        let cos = angle.cos().into_inner() as f32;
        #[rustfmt::skip]
        let model_matrix: [f32; 16] = [
            cos,  sin, 0.0, 0.0,
            -sin, cos, 0.0, 0.0,
            0.0,  0.0, 0.0, 0.0,
            0.0,  0.0, 0.0, 1.0,
        ];
        self.renderer.set_model_matrix(model_matrix);
        Ok(Default::default())
    }

    pub fn d3d_transform_set_rotation_axis(&mut self, _context: &mut Context, args: &[Value]) -> gml::Result<Value> {
        let (xa, ya, za, angle) = expect_args!(args, [real, real, real, real])?;
        let axis_len = (xa * xa + ya * ya + za * za).sqrt();
        let (xa, ya, za) = (xa / axis_len, ya / axis_len, za / axis_len);
        let angle = angle.to_radians();
        let sin = -angle.sin();
        let cos = angle.cos();
        let anticos = Real::from(1.0) - cos;
        let m00 = (cos + xa * xa * anticos).into_inner() as f32;
        let m01 = (xa * ya * anticos - za * sin).into_inner() as f32;
        let m02 = (xa * za * anticos + ya * sin).into_inner() as f32;
        let m10 = (ya * xa * anticos + za * sin).into_inner() as f32;
        let m11 = (cos + ya * ya * anticos).into_inner() as f32;
        let m12 = (ya * za * anticos - xa * sin).into_inner() as f32;
        let m20 = (za * za * anticos - ya * sin).into_inner() as f32;
        let m21 = (za * ya * anticos + xa * sin).into_inner() as f32;
        let m22 = (cos + za * za * anticos).into_inner() as f32;
        #[rustfmt::skip]
        let model_matrix = [
            m00, m10, m20, 0.0,
            m01, m11, m21, 0.0,
            m02, m12, m22, 0.0,
            0.0, 0.0, 0.0, 1.0,
        ];
        self.renderer.set_model_matrix(model_matrix);
        Ok(Default::default())
    }

    pub fn d3d_transform_add_translation(&mut self, _context: &mut Context, args: &[Value]) -> gml::Result<Value> {
        let (xt, yt, zt) = expect_args!(args, [real, real, real])?;
        #[rustfmt::skip]
        let model_matrix: [f32; 16] = [
            1.0,                    0.0,                    0.0,                    0.0,
            0.0,                    1.0,                    0.0,                    0.0,
            0.0,                    0.0,                    1.0,                    0.0,
            xt.into_inner() as f32, yt.into_inner() as f32, zt.into_inner() as f32, 1.0,
        ];
        self.renderer.mult_model_matrix(model_matrix);
        Ok(Default::default())
    }

    pub fn d3d_transform_add_scaling(&mut self, _context: &mut Context, args: &[Value]) -> gml::Result<Value> {
        let (xs, ys, zs) = expect_args!(args, [real, real, real])?;
        #[rustfmt::skip]
        let model_matrix: [f32; 16] = [
            xs.into_inner() as f32, 0.0,                    0.0,                    0.0,
            0.0,                    ys.into_inner() as f32, 0.0,                    0.0,
            0.0,                    0.0,                    zs.into_inner() as f32, 0.0,
            0.0,                    0.0,                    0.0,                    1.0,
        ];
        self.renderer.mult_model_matrix(model_matrix);
        Ok(Default::default())
    }

    pub fn d3d_transform_add_rotation_x(&mut self, _context: &mut Context, args: &[Value]) -> gml::Result<Value> {
        let angle = expect_args!(args, [real])?.to_radians();
        let sin = -angle.sin().into_inner() as f32;
        let cos = angle.cos().into_inner() as f32;
        #[rustfmt::skip]
        let model_matrix: [f32; 16] = [
            1.0, 0.0,  0.0, 0.0,
            0.0, cos,  sin, 0.0,
            0.0, -sin, cos, 0.0,
            0.0, 0.0,  0.0, 1.0,
        ];
        self.renderer.mult_model_matrix(model_matrix);
        Ok(Default::default())
    }

    pub fn d3d_transform_add_rotation_y(&mut self, _context: &mut Context, args: &[Value]) -> gml::Result<Value> {
        let angle = expect_args!(args, [real])?.to_radians();
        let sin = -angle.sin().into_inner() as f32;
        let cos = angle.cos().into_inner() as f32;
        #[rustfmt::skip]
        let model_matrix: [f32; 16] = [
            cos, 0.0, -sin, 0.0,
            0.0, 1.0, 0.0,  0.0,
            sin, 0.0, cos,  0.0,
            0.0, 0.0, 0.0,  1.0,
        ];
        self.renderer.mult_model_matrix(model_matrix);
        Ok(Default::default())
    }

    pub fn d3d_transform_add_rotation_z(&mut self, _context: &mut Context, args: &[Value]) -> gml::Result<Value> {
        let angle = expect_args!(args, [real])?.to_radians();
        let sin = -angle.sin().into_inner() as f32;
        let cos = angle.cos().into_inner() as f32;
        #[rustfmt::skip]
        let model_matrix: [f32; 16] = [
            cos,  sin, 0.0, 0.0,
            -sin, cos, 0.0, 0.0,
            0.0,  0.0, 0.0, 0.0,
            0.0,  0.0, 0.0, 1.0,
        ];
        self.renderer.set_model_matrix(model_matrix);
        Ok(Default::default())
    }

    pub fn d3d_transform_add_rotation_axis(&mut self, _context: &mut Context, args: &[Value]) -> gml::Result<Value> {
        let (xa, ya, za, angle) = expect_args!(args, [real, real, real, real])?;
        let axis_len = (xa * xa + ya * ya + za * za).sqrt();
        let (xa, ya, za) = (xa / axis_len, ya / axis_len, za / axis_len);
        let angle = angle.to_radians();
        let sin = -angle.sin();
        let cos = angle.cos();
        let anticos = Real::from(1.0) - cos;
        let m00 = (cos + xa * xa * anticos).into_inner() as f32;
        let m01 = (xa * ya * anticos - za * sin).into_inner() as f32;
        let m02 = (xa * za * anticos + ya * sin).into_inner() as f32;
        let m10 = (ya * xa * anticos + za * sin).into_inner() as f32;
        let m11 = (cos + ya * ya * anticos).into_inner() as f32;
        let m12 = (ya * za * anticos - xa * sin).into_inner() as f32;
        let m20 = (za * za * anticos - ya * sin).into_inner() as f32;
        let m21 = (za * ya * anticos + xa * sin).into_inner() as f32;
        let m22 = (cos + za * za * anticos).into_inner() as f32;
        #[rustfmt::skip]
        let model_matrix = [
            m00, m10, m20, 0.0,
            m01, m11, m21, 0.0,
            m02, m12, m22, 0.0,
            0.0, 0.0, 0.0, 1.0,
        ];
        self.renderer.mult_model_matrix(model_matrix);
        Ok(Default::default())
    }

    pub fn d3d_transform_stack_clear(&mut self, _context: &mut Context, _args: &[Value]) -> gml::Result<Value> {
        // Expected arg count: 0
        unimplemented!("Called unimplemented kernel function d3d_transform_stack_clear")
    }

    pub fn d3d_transform_stack_empty(&mut self, _context: &mut Context, _args: &[Value]) -> gml::Result<Value> {
        // Expected arg count: 0
        unimplemented!("Called unimplemented kernel function d3d_transform_stack_empty")
    }

    pub fn d3d_transform_stack_push(&mut self, _context: &mut Context, _args: &[Value]) -> gml::Result<Value> {
        // Expected arg count: 0
        unimplemented!("Called unimplemented kernel function d3d_transform_stack_push")
    }

    pub fn d3d_transform_stack_pop(&mut self, _context: &mut Context, _args: &[Value]) -> gml::Result<Value> {
        // Expected arg count: 0
        unimplemented!("Called unimplemented kernel function d3d_transform_stack_pop")
    }

    pub fn d3d_transform_stack_top(&mut self, _context: &mut Context, _args: &[Value]) -> gml::Result<Value> {
        // Expected arg count: 0
        unimplemented!("Called unimplemented kernel function d3d_transform_stack_top")
    }

    pub fn d3d_transform_stack_discard(&mut self, _context: &mut Context, _args: &[Value]) -> gml::Result<Value> {
        // Expected arg count: 0
        unimplemented!("Called unimplemented kernel function d3d_transform_stack_discard")
    }

    pub fn d3d_light_define_ambient(&mut self, _context: &mut Context, _args: &[Value]) -> gml::Result<Value> {
        // Expected arg count: 1
        unimplemented!("Called unimplemented kernel function d3d_light_define_ambient")
    }

    pub fn d3d_light_define_direction(&mut self, _context: &mut Context, _args: &[Value]) -> gml::Result<Value> {
        // Expected arg count: 5
        unimplemented!("Called unimplemented kernel function d3d_light_define_direction")
    }

    pub fn d3d_light_define_point(&mut self, _context: &mut Context, _args: &[Value]) -> gml::Result<Value> {
        // Expected arg count: 6
        unimplemented!("Called unimplemented kernel function d3d_light_define_point")
    }

    pub fn d3d_light_enable(&mut self, _context: &mut Context, _args: &[Value]) -> gml::Result<Value> {
        // Expected arg count: 2
        unimplemented!("Called unimplemented kernel function d3d_light_enable")
    }

    pub fn d3d_model_create(&mut self, _context: &mut Context, _args: &[Value]) -> gml::Result<Value> {
        // Expected arg count: 0
        unimplemented!("Called unimplemented kernel function d3d_model_create")
    }

    pub fn d3d_model_destroy(&mut self, _context: &mut Context, _args: &[Value]) -> gml::Result<Value> {
        // Expected arg count: 1
        unimplemented!("Called unimplemented kernel function d3d_model_destroy")
    }

    pub fn d3d_model_clear(&mut self, _context: &mut Context, _args: &[Value]) -> gml::Result<Value> {
        // Expected arg count: 1
        unimplemented!("Called unimplemented kernel function d3d_model_clear")
    }

    pub fn d3d_model_load(&mut self, _context: &mut Context, _args: &[Value]) -> gml::Result<Value> {
        // Expected arg count: 2
        unimplemented!("Called unimplemented kernel function d3d_model_load")
    }

    pub fn d3d_model_save(&mut self, _context: &mut Context, _args: &[Value]) -> gml::Result<Value> {
        // Expected arg count: 2
        unimplemented!("Called unimplemented kernel function d3d_model_save")
    }

    pub fn d3d_model_draw(&mut self, _context: &mut Context, _args: &[Value]) -> gml::Result<Value> {
        // Expected arg count: 5
        unimplemented!("Called unimplemented kernel function d3d_model_draw")
    }

    pub fn d3d_model_primitive_begin(&mut self, _context: &mut Context, _args: &[Value]) -> gml::Result<Value> {
        // Expected arg count: 2
        unimplemented!("Called unimplemented kernel function d3d_model_primitive_begin")
    }

    pub fn d3d_model_primitive_end(&mut self, _context: &mut Context, _args: &[Value]) -> gml::Result<Value> {
        // Expected arg count: 1
        unimplemented!("Called unimplemented kernel function d3d_model_primitive_end")
    }

    pub fn d3d_model_vertex(&mut self, _context: &mut Context, _args: &[Value]) -> gml::Result<Value> {
        // Expected arg count: 4
        unimplemented!("Called unimplemented kernel function d3d_model_vertex")
    }

    pub fn d3d_model_vertex_color(&mut self, _context: &mut Context, _args: &[Value]) -> gml::Result<Value> {
        // Expected arg count: 6
        unimplemented!("Called unimplemented kernel function d3d_model_vertex_color")
    }

    pub fn d3d_model_vertex_texture(&mut self, _context: &mut Context, _args: &[Value]) -> gml::Result<Value> {
        // Expected arg count: 6
        unimplemented!("Called unimplemented kernel function d3d_model_vertex_texture")
    }

    pub fn d3d_model_vertex_texture_color(&mut self, _context: &mut Context, _args: &[Value]) -> gml::Result<Value> {
        // Expected arg count: 8
        unimplemented!("Called unimplemented kernel function d3d_model_vertex_texture_color")
    }

    pub fn d3d_model_vertex_normal(&mut self, _context: &mut Context, _args: &[Value]) -> gml::Result<Value> {
        // Expected arg count: 7
        unimplemented!("Called unimplemented kernel function d3d_model_vertex_normal")
    }

    pub fn d3d_model_vertex_normal_color(&mut self, _context: &mut Context, _args: &[Value]) -> gml::Result<Value> {
        // Expected arg count: 9
        unimplemented!("Called unimplemented kernel function d3d_model_vertex_normal_color")
    }

    pub fn d3d_model_vertex_normal_texture(&mut self, _context: &mut Context, _args: &[Value]) -> gml::Result<Value> {
        // Expected arg count: 9
        unimplemented!("Called unimplemented kernel function d3d_model_vertex_normal_texture")
    }

    pub fn d3d_model_vertex_normal_texture_color(
        &mut self,
        _context: &mut Context,
        _args: &[Value],
    ) -> gml::Result<Value> {
        // Expected arg count: 11
        unimplemented!("Called unimplemented kernel function d3d_model_vertex_normal_texture_color")
    }

    pub fn d3d_model_block(&mut self, _context: &mut Context, _args: &[Value]) -> gml::Result<Value> {
        // Expected arg count: 9
        unimplemented!("Called unimplemented kernel function d3d_model_block")
    }

    pub fn d3d_model_cylinder(&mut self, _context: &mut Context, _args: &[Value]) -> gml::Result<Value> {
        // Expected arg count: 11
        unimplemented!("Called unimplemented kernel function d3d_model_cylinder")
    }

    pub fn d3d_model_cone(&mut self, _context: &mut Context, _args: &[Value]) -> gml::Result<Value> {
        // Expected arg count: 11
        unimplemented!("Called unimplemented kernel function d3d_model_cone")
    }

    pub fn d3d_model_ellipsoid(&mut self, _context: &mut Context, _args: &[Value]) -> gml::Result<Value> {
        // Expected arg count: 10
        unimplemented!("Called unimplemented kernel function d3d_model_ellipsoid")
    }

    pub fn d3d_model_wall(&mut self, _context: &mut Context, _args: &[Value]) -> gml::Result<Value> {
        // Expected arg count: 9
        unimplemented!("Called unimplemented kernel function d3d_model_wall")
    }

    pub fn d3d_model_floor(&mut self, _context: &mut Context, _args: &[Value]) -> gml::Result<Value> {
        // Expected arg count: 9
        unimplemented!("Called unimplemented kernel function d3d_model_floor")
    }
}<|MERGE_RESOLUTION|>--- conflicted
+++ resolved
@@ -5019,15 +5019,9 @@
         unimplemented!("Called unimplemented kernel function game_save")
     }
 
-<<<<<<< HEAD
     pub fn transition_define(&mut self, _context: &mut Context, args: &[Value]) -> gml::Result<Value> {
         let (id, script_name) = expect_args!(args, [int, string])?;
         self.user_transitions.insert(id, UserTransition { script_name });
-=======
-    pub fn transition_define(&mut self, _context: &mut Context, _args: &[Value]) -> gml::Result<Value> {
-        // Expected arg count: 2
-        //unimplemented!("Called unimplemented kernel function transition_define")
->>>>>>> 2c7bf737
         Ok(Default::default())
     }
 
