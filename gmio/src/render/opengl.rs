--- conflicted
+++ resolved
@@ -252,10 +252,10 @@
 
             // Create framebuffer
             let (mut framebuffer_texture, mut framebuffer_fbo) = (0, 0);
-            gl::GenTextures(1, &mut framebuffer_texture);
-            gl::BindTexture(gl::TEXTURE_2D, framebuffer_texture);
-            gl::TexParameteri(gl::TEXTURE_2D, gl::TEXTURE_MIN_FILTER, gl::LINEAR as _);
-            gl::TexImage2D(
+            gl.GenTextures(1, &mut framebuffer_texture);
+            gl.BindTexture(gl::TEXTURE_2D, framebuffer_texture);
+            gl.TexParameteri(gl::TEXTURE_2D, gl::TEXTURE_MIN_FILTER, gl::LINEAR as _);
+            gl.TexImage2D(
                 gl::TEXTURE_2D,      // target
                 0,                   // level
                 gl::RGBA as _,       // internalformat
@@ -266,9 +266,9 @@
                 gl::UNSIGNED_BYTE,   // type
                 ptr::null(),         // data
             );
-            gl::GenFramebuffers(1, &mut framebuffer_fbo);
-            gl::BindFramebuffer(gl::FRAMEBUFFER, framebuffer_fbo);
-            gl::FramebufferTexture2D(
+            gl.GenFramebuffers(1, &mut framebuffer_fbo);
+            gl.BindFramebuffer(gl::FRAMEBUFFER, framebuffer_fbo);
+            gl.FramebufferTexture2D(
                 gl::READ_FRAMEBUFFER,
                 gl::COLOR_ATTACHMENT0,
                 gl::TEXTURE_2D,
@@ -435,11 +435,7 @@
                 self.gl.FramebufferTexture2D(gl::READ_FRAMEBUFFER, gl::COLOR_ATTACHMENT0, gl::TEXTURE_2D, *tex_id, 0);
                 fbo_ids.push(Some(fbo));
             }
-<<<<<<< HEAD
-            gl::BindFramebuffer(gl::READ_FRAMEBUFFER, self.framebuffer_fbo);
-=======
-            self.gl.BindFramebuffer(gl::READ_FRAMEBUFFER, 0);
->>>>>>> f4b568a3
+            self.gl.BindFramebuffer(gl::READ_FRAMEBUFFER, self.framebuffer_fbo);
 
             // store opengl texture handles
             self.texture_ids = textures.iter().map(|t| Some(*t)).collect();
@@ -643,11 +639,7 @@
     fn reset_target(&mut self, w: i32, h: i32, unscaled_w: i32, unscaled_h: i32) {
         self.flush_queue();
         unsafe {
-<<<<<<< HEAD
-            gl::BindFramebuffer(gl::DRAW_FRAMEBUFFER, self.framebuffer_fbo);
-=======
-            self.gl.BindFramebuffer(gl::DRAW_FRAMEBUFFER, 0);
->>>>>>> f4b568a3
+            self.gl.BindFramebuffer(gl::DRAW_FRAMEBUFFER, self.framebuffer_fbo);
         }
         self.set_view(w as _, h as _, unscaled_w as _, unscaled_h as _, 0, 0, w, h, 0.0, 0, 0, w, h);
     }
@@ -657,15 +649,15 @@
         unsafe {
             // get old size
             let old_tex = self.framebuffer_texture;
-            gl::BindTexture(gl::TEXTURE_2D, old_tex);
+            self.gl.BindTexture(gl::TEXTURE_2D, old_tex);
             let (mut old_width, mut old_height) = (0, 0);
-            gl::GetTexLevelParameteriv(gl::TEXTURE_2D, 0, gl::TEXTURE_WIDTH, &mut old_width);
-            gl::GetTexLevelParameteriv(gl::TEXTURE_2D, 0, gl::TEXTURE_HEIGHT, &mut old_height);
+            self.gl.GetTexLevelParameteriv(gl::TEXTURE_2D, 0, gl::TEXTURE_WIDTH, &mut old_width);
+            self.gl.GetTexLevelParameteriv(gl::TEXTURE_2D, 0, gl::TEXTURE_HEIGHT, &mut old_height);
             // set up new texture
-            gl::GenTextures(1, &mut self.framebuffer_texture);
-            gl::BindTexture(gl::TEXTURE_2D, self.framebuffer_texture);
-            gl::TexParameteri(gl::TEXTURE_2D, gl::TEXTURE_MIN_FILTER, gl::LINEAR as _);
-            gl::TexImage2D(
+            self.gl.GenTextures(1, &mut self.framebuffer_texture);
+            self.gl.BindTexture(gl::TEXTURE_2D, self.framebuffer_texture);
+            self.gl.TexParameteri(gl::TEXTURE_2D, gl::TEXTURE_MIN_FILTER, gl::LINEAR as _);
+            self.gl.TexImage2D(
                 gl::TEXTURE_2D,    // target
                 0,                 // level
                 gl::RGBA as _,     // internalformat
@@ -678,9 +670,9 @@
             );
             // set up new fbo
             let old_fbo = self.framebuffer_fbo;
-            gl::GenFramebuffers(1, &mut self.framebuffer_fbo);
-            gl::BindFramebuffer(gl::FRAMEBUFFER, self.framebuffer_fbo);
-            gl::FramebufferTexture2D(
+            self.gl.GenFramebuffers(1, &mut self.framebuffer_fbo);
+            self.gl.BindFramebuffer(gl::FRAMEBUFFER, self.framebuffer_fbo);
+            self.gl.FramebufferTexture2D(
                 gl::READ_FRAMEBUFFER,
                 gl::COLOR_ATTACHMENT0,
                 gl::TEXTURE_2D,
@@ -688,10 +680,10 @@
                 0,
             );
             // draw old fb onto new
-            gl::BindFramebuffer(gl::READ_FRAMEBUFFER, old_fbo);
+            self.gl.BindFramebuffer(gl::READ_FRAMEBUFFER, old_fbo);
             let copy_width = width.min(old_width as _);
             let copy_height = height.min(old_height as _);
-            gl::BlitFramebuffer(
+            self.gl.BlitFramebuffer(
                 0,
                 0,
                 copy_width as _,
@@ -704,8 +696,8 @@
                 gl::LINEAR,
             );
             // delete old texture and fbo
-            gl::DeleteTextures(1, &old_tex);
-            gl::DeleteFramebuffers(1, &old_fbo);
+            self.gl.DeleteTextures(1, &old_tex);
+            self.gl.DeleteFramebuffers(1, &old_fbo);
         }
     }
 
@@ -749,72 +741,21 @@
             let len = (w * h * 4) as usize;
             let mut data: Vec<u8> = Vec::with_capacity(len);
             data.set_len(len);
-<<<<<<< HEAD
-            gl::BindFramebuffer(gl::READ_FRAMEBUFFER, self.framebuffer_fbo);
-            gl::ReadPixels(x, y, w, h, gl::RGBA, gl::UNSIGNED_BYTE, data.as_mut_ptr().cast());
-=======
-            self.gl.ReadPixels(x, y, w, h, gl::RGB, gl::UNSIGNED_BYTE, data.as_mut_ptr().cast());
->>>>>>> f4b568a3
+            self.gl.BindFramebuffer(gl::READ_FRAMEBUFFER, self.framebuffer_fbo);
+            self.gl.ReadPixels(x, y, w, h, gl::RGBA, gl::UNSIGNED_BYTE, data.as_mut_ptr().cast());
             data.into_boxed_slice()
         }
     }
 
     fn draw_raw_frame(&mut self, rgba: Box<[u8]>, w: i32, h: i32, clear_colour: Colour) {
         unsafe {
-<<<<<<< HEAD
             // resize framebuffer
             self.resize_framebuffer(w as _, h as _);
             // upload new frame
-            gl::BindTexture(gl::TEXTURE_2D, self.framebuffer_texture);
-            gl::TexSubImage2D(gl::TEXTURE_2D, 0, 0, 0, w, h, gl::RGBA, gl::UNSIGNED_BYTE, rgba.as_ptr().cast());
-
-            assert_eq!(gl::GetError(), 0);
-=======
-            // store previous texture, upload new texture to gpu
-            let mut prev_tex2d = 0;
-            self.gl.GetIntegerv(gl::TEXTURE_BINDING_2D, &mut prev_tex2d);
-            let mut tex: GLuint = 0;
-            self.gl.GenTextures(1, &mut tex);
-            self.gl.BindTexture(gl::TEXTURE_2D, tex);
-            self.gl.TexImage2D(
-                gl::TEXTURE_2D,
-                0,
-                gl::RGB as _,
-                w,
-                h,
-                0,
-                gl::RGB,
-                gl::UNSIGNED_BYTE,
-                rgb.as_ptr().cast(),
-            );
+            self.gl.BindTexture(gl::TEXTURE_2D, self.framebuffer_texture);
+            self.gl.TexSubImage2D(gl::TEXTURE_2D, 0, 0, 0, w, h, gl::RGBA, gl::UNSIGNED_BYTE, rgba.as_ptr().cast());
 
             assert_eq!(self.gl.GetError(), 0);
-
-            // store read fbo
-            let mut prev_read_fbo: GLint = 0;
-            self.gl.GetIntegerv(gl::READ_FRAMEBUFFER_BINDING, &mut prev_read_fbo);
-
-            // setup temp fbo
-            let mut fbo: GLuint = 0;
-            self.gl.GenFramebuffers(1, &mut fbo);
-            self.gl.BindFramebuffer(gl::READ_FRAMEBUFFER, fbo);
-
-            // bind texture to fbo
-            self.gl.FramebufferTexture2D(gl::READ_FRAMEBUFFER, gl::COLOR_ATTACHMENT0, gl::TEXTURE_2D, tex, 0);
-
-            // draw the damn thing
-            self.gl.BlitFramebuffer(0, 0, w, h, 0, 0, w, h, gl::COLOR_BUFFER_BIT, gl::NEAREST); // <- TODO applies here
-
-            assert_eq!(self.gl.GetError(), 0);
-
-            // cleanup
-            self.gl.BindFramebuffer(gl::READ_FRAMEBUFFER, prev_read_fbo as GLuint);
-            self.gl.BindTexture(gl::TEXTURE_2D, prev_tex2d as GLuint);
-            self.gl.DeleteFramebuffers(1, &fbo);
-            self.gl.DeleteTextures(1, &tex);
-
-            self.imp.swap_buffers();
->>>>>>> f4b568a3
         }
         self.draw_queue.clear();
         self.present();
@@ -905,13 +846,8 @@
                     self.fbo_ids[i] = Some(fbo_id);
                 }
             }
-<<<<<<< HEAD
-            gl::BindFramebuffer(gl::READ_FRAMEBUFFER, self.framebuffer_fbo);
-            assert_eq!(gl::GetError(), 0);
-=======
-            self.gl.BindFramebuffer(gl::READ_FRAMEBUFFER, 0);
+            self.gl.BindFramebuffer(gl::READ_FRAMEBUFFER, self.framebuffer_fbo);
             assert_eq!(self.gl.GetError(), 0);
->>>>>>> f4b568a3
         }
     }
 
@@ -1150,18 +1086,7 @@
 
     fn set_viewproj_matrix(&mut self, view: [f32; 16], proj: [f32; 16]) {
         self.flush_queue();
-<<<<<<< HEAD
         // flip vertically because GL textures are flipped vertically vs DX
-=======
-        // flip vertically if drawing to surface
-        let to_surface = {
-            let mut fb_draw = 0;
-            unsafe {
-                self.gl.GetIntegerv(gl::DRAW_FRAMEBUFFER_BINDING, &mut fb_draw);
-            }
-            fb_draw != 0
-        };
->>>>>>> f4b568a3
         #[rustfmt::skip]
         let proj = mat4mult(proj, [
                 1.0, 0.0,  0.0, 0.0,
@@ -1252,18 +1177,6 @@
     ) {
         self.set_projection_ortho(src_x.into(), src_y.into(), src_w.into(), src_h.into(), src_angle);
 
-<<<<<<< HEAD
-=======
-        // adjust port_y if drawing to screen
-        let to_surface = {
-            let mut fb_draw = 0;
-            unsafe {
-                self.gl.GetIntegerv(gl::DRAW_FRAMEBUFFER_BINDING, &mut fb_draw);
-            }
-            fb_draw != 0
-        };
-
->>>>>>> f4b568a3
         // Do scaling by comparing unscaled window size to actual size
         // TODO: use the scaling setting correctly
         let (width, height) = (width as i32, height as i32);
@@ -1290,22 +1203,33 @@
     fn present(&mut self) {
         unsafe {
             let mut fb_draw = 0;
-            gl::GetIntegerv(gl::DRAW_FRAMEBUFFER_BINDING, &mut fb_draw);
+            self.gl.GetIntegerv(gl::DRAW_FRAMEBUFFER_BINDING, &mut fb_draw);
             if fb_draw == self.framebuffer_fbo as _ {
                 // Finish drawing frame
                 self.flush_queue();
 
                 // Get framebuffer size (TODO: scaling)
                 let (mut width, mut height) = (0, 0);
-                gl::BindTexture(gl::TEXTURE_2D, self.framebuffer_texture);
-                gl::GetTexLevelParameteriv(gl::TEXTURE_2D, 0, gl::TEXTURE_WIDTH, &mut width);
-                gl::GetTexLevelParameteriv(gl::TEXTURE_2D, 0, gl::TEXTURE_HEIGHT, &mut height);
+                self.gl.BindTexture(gl::TEXTURE_2D, self.framebuffer_texture);
+                self.gl.GetTexLevelParameteriv(gl::TEXTURE_2D, 0, gl::TEXTURE_WIDTH, &mut width);
+                self.gl.GetTexLevelParameteriv(gl::TEXTURE_2D, 0, gl::TEXTURE_HEIGHT, &mut height);
 
                 // Draw framebuffer to screen
-                gl::BindFramebuffer(gl::DRAW_FRAMEBUFFER, 0);
-                gl::BindFramebuffer(gl::READ_FRAMEBUFFER, self.framebuffer_fbo);
-                gl::BlitFramebuffer(0, height - 1, width, -1, 0, 0, width, height, gl::COLOR_BUFFER_BIT, gl::LINEAR);
-                gl::BindFramebuffer(gl::DRAW_FRAMEBUFFER, self.framebuffer_fbo);
+                self.gl.BindFramebuffer(gl::DRAW_FRAMEBUFFER, 0);
+                self.gl.BindFramebuffer(gl::READ_FRAMEBUFFER, self.framebuffer_fbo);
+                self.gl.BlitFramebuffer(
+                    0,
+                    height - 1,
+                    width,
+                    -1,
+                    0,
+                    0,
+                    width,
+                    height,
+                    gl::COLOR_BUFFER_BIT,
+                    gl::LINEAR,
+                );
+                self.gl.BindFramebuffer(gl::DRAW_FRAMEBUFFER, self.framebuffer_fbo);
 
                 // Present buffer
                 self.imp.swap_buffers();
