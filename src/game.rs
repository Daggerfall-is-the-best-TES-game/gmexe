pub mod background;
pub mod draw;
pub mod events;
pub mod movement;
<<<<<<< HEAD
pub mod string;
=======
pub mod tas;
>>>>>>> b65ca336
pub mod view;
pub mod window;

pub use background::Background;
pub use view::View;
pub use window::Window;

use crate::{
    action::Tree,
    asset::{
        self,
        font::{Character, Font},
        path::{self, Path},
        room::{self, Room},
        sprite::{Collider, Frame, Sprite},
        trigger::{self, Trigger},
        Object, Script, Timeline,
    },
    atlas::AtlasBuilder,
    gml::{
        self,
        ds::{self, DataStructureManager},
        ev,
        file::FileManager,
        rand::Random,
        Compiler, Context,
    },
    input::{self, InputManager},
    instance::{DummyFieldHolder, Instance, InstanceState},
    instancelist::{InstanceList, TileList},
    math::Real,
    render::{Renderer, RendererOptions},
    replay::{self, Replay},
    tile,
    types::{Colour, ID},
    util,
};
use indexmap::IndexMap;
use serde::{Deserialize, Serialize};
use std::{
    cell::RefCell,
    collections::{HashMap, HashSet},
    path::PathBuf,
    rc::Rc,
    thread,
    time::{Duration, Instant},
};
use string::RCStr;

/// Structure which contains all the components of a game.
#[derive(Serialize, Deserialize)]
pub struct Game {
    pub compiler: Compiler,
    #[serde(skip)]
    pub file_manager: FileManager,
    pub instance_list: InstanceList,
    pub tile_list: TileList,
    pub rand: Random,
    pub input_manager: InputManager,
    pub assets: Assets,
    pub event_holders: [IndexMap<u32, Rc<RefCell<Vec<ID>>>>; 12],
    pub custom_draw_objects: HashSet<ID>,

    #[serde(skip)]
    pub renderer: Renderer,

    pub last_instance_id: ID,
    pub last_tile_id: ID,

    pub views_enabled: bool,
    pub view_current: usize,
    pub views: Vec<View>,
    pub backgrounds: Vec<background::Background>,

    pub room_id: i32,
    pub room_width: i32,
    pub room_height: i32,
    pub room_order: Box<[i32]>,
    pub room_speed: u32,
    pub scene_change: Option<SceneChange>, // Queued scene change which has been requested by GML, if any

    pub globals: DummyFieldHolder,
    pub globalvars: HashSet<usize>,
    pub game_start: bool,

    pub stacks: DataStructureManager<ds::Stack>,
    pub queues: DataStructureManager<ds::Queue>,
    pub lists: DataStructureManager<ds::List>,
    pub maps: DataStructureManager<ds::Map>,
    pub priority_queues: DataStructureManager<ds::Priority>,
    pub grids: DataStructureManager<ds::Grid>,
    pub ds_precision: Real,

    pub draw_font: Option<Font>, // TODO: make this not an option when we have a default font
    pub draw_font_id: ID,
    pub draw_colour: Colour,
    pub draw_alpha: Real,
    pub draw_halign: draw::Halign,
    pub draw_valign: draw::Valign,

    pub uninit_fields_are_zero: bool,
    pub uninit_args_are_zero: bool,

    pub transition_kind: i32,  // default 0
    pub transition_steps: i32, // default 80
    pub score: i32,            // default 0
    pub score_capt: RCStr,     // default "Score: "
    pub score_capt_d: bool,    // display in caption?
    pub lives: i32,            // default -1
    pub lives_capt: RCStr,     // default "Lives: "
    pub lives_capt_d: bool,    // display in caption?
    pub health: Real,          // default 100.0
    pub health_capt: RCStr,    // default "Health: "
    pub health_capt_d: bool,   // display in caption?

    pub game_id: i32,
    pub program_directory: RCStr,
    pub gm_version: Version,
    #[serde(skip)]
    pub open_ini: Option<(ini::Ini, RCStr)>, // keep the filename for writing

    // window caption
    pub caption: RCStr,
    pub caption_stale: bool,

    // winit windowing
    #[serde(skip)]
    pub window: Window,
    // Width the window is supposed to have, assuming it hasn't been resized by the user
    unscaled_width: u32,
    // Height the window is supposed to have, assuming it hasn't been resized by the user
    unscaled_height: u32,
}

/// Enum indicating which GameMaker version a game was built with
#[derive(Clone, Copy, Serialize, Deserialize)]
pub enum Version {
    GameMaker8_0,
    GameMaker8_1,
}

/// Various different types of scene change which can be requested by GML
#[derive(Clone, Copy, Serialize, Deserialize)]
pub enum SceneChange {
    Room(ID), // Go to the specified room
    Restart,  // Restart the game and go to the first room
    End,      // End the game
}

#[derive(Serialize, Deserialize)]
pub struct Assets {
    pub backgrounds: Vec<Option<Box<asset::Background>>>,
    pub fonts: Vec<Option<Box<Font>>>,
    pub objects: Vec<Option<Box<Object>>>,
    pub paths: Vec<Option<Box<Path>>>,
    pub rooms: Vec<Option<Box<Room>>>,
    pub scripts: Vec<Option<Box<Script>>>,
    pub sprites: Vec<Option<Box<Sprite>>>,
    pub timelines: Vec<Option<Box<Timeline>>>,
    pub triggers: Vec<Option<Box<Trigger>>>,
    // todo
}

impl Game {
    pub fn launch(assets: gm8exe::GameAssets, file_path: PathBuf) -> Result<Self, Box<dyn std::error::Error>> {
        // Parse file path
        let mut file_path2 = file_path.clone();
        file_path2.pop();
        // Game Maker doesn't change working directory on load but doing it anyway makes life easier
        std::env::set_current_dir(&file_path2)?;
        let mut param_string: &str = &file_path.to_string_lossy();
        let mut program_directory: &str = &file_path2.to_string_lossy();

        if cfg!(target_os = "windows") {
            param_string = param_string.trim_start_matches("\\\\?\\");
            program_directory = program_directory.trim_start_matches("\\\\?\\");
        }
        // TODO: store these as RCStr probably?
        println!("param_string: {}", param_string);
        println!("program_directory: {}", program_directory);

        // Destructure assets
        let gm8exe::GameAssets {
            game_id,
            backgrounds,
            constants,
            fonts,
            icon_data: _,
            last_instance_id,
            last_tile_id,
            objects,
            paths,
            room_order,
            rooms,
            scripts,
            settings,
            sounds,
            sprites,
            timelines,
            triggers,
            version,
            ..
        } = assets;

        let gm_version = match version {
            gm8exe::GameVersion::GameMaker8_0 => Version::GameMaker8_0,
            gm8exe::GameVersion::GameMaker8_1 => Version::GameMaker8_1,
        };

        // If there are no rooms, you can't build a GM8 game. Fatal error.
        // We need a lot of the initialization info from the first room,
        // the window size, and title, etc. is based on it.
        let room1_id = *room_order.first().ok_or("Room order is empty")?;
        let room1 = match rooms.get(room1_id as usize) {
            Some(Some(r)) => r,
            _ => return Err("First room does not exist".into()),
        };
        let room1_width = room1.width;
        let room1_height = room1.height;
        let room1_speed = room1.speed;

        // Set up a GML compiler
        let mut compiler = Compiler::new();
        compiler.reserve_scripts(scripts.iter().flatten().count());
        compiler.reserve_constants(
            backgrounds.iter().flatten().count()
                + fonts.iter().flatten().count()
                + objects.iter().flatten().count()
                + paths.iter().flatten().count()
                + rooms.iter().flatten().count()
                + scripts.iter().flatten().count()
                + sounds.iter().flatten().count()
                + sprites.iter().flatten().count()
                + timelines.iter().flatten().count()
                + triggers.iter().flatten().count()
                + constants.len(),
        );

        // Helper fn for registering asset names as constants
        fn register_all<T>(compiler: &mut Compiler, assets: &[Option<T>], get_name: fn(&T) -> String) {
            assets
                .iter()
                .enumerate()
                .filter_map(|(i, x)| x.as_ref().map(|x| (i, x)))
                .for_each(|(i, x)| compiler.register_constant(get_name(x), i as f64))
        }

        // Register all asset names
        // These are in order of asset precedence, please don't change the order
        register_all(&mut compiler, &objects, |x| x.name.clone());
        register_all(&mut compiler, &sprites, |x| x.name.clone());
        register_all(&mut compiler, &sounds, |x| x.name.clone());
        register_all(&mut compiler, &backgrounds, |x| x.name.clone());
        register_all(&mut compiler, &paths, |x| x.name.clone());
        register_all(&mut compiler, &fonts, |x| x.name.clone());
        register_all(&mut compiler, &timelines, |x| x.name.clone());
        register_all(&mut compiler, &scripts, |x| x.name.clone());
        register_all(&mut compiler, &rooms, |x| x.name.clone());
        register_all(&mut compiler, &triggers, |x| x.constant_name.clone());

        // Register scripts
        scripts
            .iter()
            .enumerate()
            .filter_map(|(i, x)| x.as_ref().map(|x| (i, x)))
            .for_each(|(i, x)| compiler.register_script(x.name.clone(), i));

        // Set up a Renderer
        let options = RendererOptions {
            size: (room1_width, room1_height),
            clear_colour: settings.clear_colour.into(),
            vsync: settings.vsync, // TODO: Overrideable
        };

        let (width, height) = options.size;
        let wb = window::WindowBuilder::new().with_size(width, height);

        // TODO: specific flags here (make wb mutable)

        let window = wb.build().expect("oh no");
        let mut renderer = Renderer::new((), &options, &window)?;

        let mut atlases = AtlasBuilder::new(renderer.max_texture_size() as _);

        //println!("GPU Max Texture Size: {}", renderer.max_gpu_texture_size());

        let sprites = sprites
            .into_iter()
            .map(|o| {
                o.map(|b| {
                    let (w, h) = b.frames.first().map_or((0, 0), |f| (f.width, f.height));
                    let origin_x = b.origin_x;
                    let origin_y = b.origin_y;
                    let bbox_left = b.colliders.iter().map(|x| x.bbox_left).min().unwrap_or(0);
                    let bbox_right = b.colliders.iter().map(|x| x.bbox_right).max().unwrap_or(0);
                    let bbox_top = b.colliders.iter().map(|x| x.bbox_top).min().unwrap_or(0);
                    let bbox_bottom = b.colliders.iter().map(|x| x.bbox_bottom).max().unwrap_or(0);
                    Ok(Box::new(Sprite {
                        name: b.name.into(),
                        frames: b
                            .frames
                            .into_iter()
                            .map(|f| {
                                Ok(Frame {
                                    width: f.width,
                                    height: f.height,
                                    atlas_ref: atlases
                                        .texture(f.width as _, f.height as _, origin_x, origin_y, f.data)
                                        .ok_or(())?,
                                })
                            })
                            .collect::<Result<_, ()>>()?,
                        colliders: b
                            .colliders
                            .into_iter()
                            .map(|c| Collider {
                                width: c.width,
                                height: c.height,
                                bbox_left: c.bbox_left,
                                bbox_right: c.bbox_right,
                                bbox_top: c.bbox_top,
                                bbox_bottom: c.bbox_bottom,
                                data: c.data,
                            })
                            .collect(),
                        width: w,
                        height: h,
                        origin_x,
                        origin_y,
                        per_frame_colliders: b.per_frame_colliders,
                        bbox_left,
                        bbox_right,
                        bbox_top,
                        bbox_bottom,
                    }))
                })
                .transpose()
            })
            .collect::<Result<Vec<_>, ()>>()
            .expect("failed to pack sprites");

        let backgrounds = backgrounds
            .into_iter()
            .map(|o| {
                o.map(|b| {
                    let width = b.width;
                    let height = b.height;
                    Ok(Box::new(asset::Background {
                        name: b.name.into(),
                        width,
                        height,
                        atlas_ref: match b.data {
                            Some(data) => Some(atlases.texture(width as _, height as _, 0, 0, data).ok_or(())?),
                            None => None,
                        },
                    }))
                })
                .transpose()
            })
            .collect::<Result<Vec<_>, ()>>()
            .expect("failed to pack backgrounds");

        let fonts = fonts
            .into_iter()
            .map(|o| {
                o.map(|b| {
                    let mut tallest_char_height = 0;
                    let chars = b
                        .dmap
                        .chunks_exact(6)
                        .skip(b.range_start as usize)
                        .take(((b.range_end - b.range_start) + 1) as usize)
                        .map(|char_blob| {
                            if tallest_char_height < char_blob[3] {
                                tallest_char_height = char_blob[3];
                            }
                            let mut data: Vec<u8> = Vec::with_capacity((char_blob[2] * char_blob[3] * 4) as usize);
                            for y in 0..char_blob[3] {
                                for x in 0..char_blob[2] {
                                    data.push(0xFF);
                                    data.push(0xFF);
                                    data.push(0xFF);
                                    data.push(
                                        b.pixel_map[((y + char_blob[1]) * b.map_width + x + char_blob[0]) as usize],
                                    );
                                }
                            }
                            Ok(Character {
                                offset: char_blob[4],
                                distance: char_blob[5],
                                atlas_ref: atlases
                                    .texture(char_blob[2] as _, char_blob[3] as _, 0, 0, data.into_boxed_slice())
                                    .ok_or(())?,
                            })
                        })
                        .collect::<Result<Box<_>, ()>>()?;
                    Ok(Box::new(Font {
                        name: b.name.into(),
                        sys_name: b.sys_name,
                        size: b.size,
                        bold: b.bold,
                        italic: b.italic,
                        first: b.range_start,
                        last: b.range_end,
                        tallest_char_height,
                        chars,
                        own_graphics: true,
                    }))
                })
                .transpose()
            })
            .collect::<Result<Vec<_>, ()>>()
            .expect("failed to pack fonts");

        let objects = {
            let mut object_parents: Vec<Option<i32>> = Vec::with_capacity(objects.len());
            let mut objects = objects
                .into_iter()
                .map(|o| {
                    object_parents.push(match &o {
                        Some(b) => Some(b.parent_index),
                        None => None,
                    });
                    o.map(|b| {
                        let mut events: [HashMap<u32, Rc<RefCell<Tree>>>; 12] = std::default::Default::default();
                        for ((i, map), input) in events.iter_mut().enumerate().zip(b.events.iter()) {
                            map.reserve(input.len());
                            for (sub, actions) in input {
                                map.insert(*sub, match Tree::from_list(actions, &mut compiler) {
                                    Ok(t) => Rc::new(RefCell::new(t)),
                                    Err(e) => {
                                        return Err(format!(
                                            "Compiler error in object {} event {},{}: {}",
                                            b.name, i, sub, e
                                        ))
                                    },
                                });
                            }
                        }
                        Ok(Box::new(Object {
                            name: b.name.into(),
                            solid: b.solid,
                            visible: b.visible,
                            persistent: b.persistent,
                            depth: b.depth,
                            sprite_index: b.sprite_index,
                            mask_index: b.mask_index,
                            parent_index: b.parent_index,
                            events,
                            identities: Rc::new(RefCell::new(HashSet::new())),
                            children: Rc::new(RefCell::new(HashSet::new())),
                        }))
                    })
                    .transpose()
                })
                .collect::<Result<Vec<_>, _>>()?;

            // Populate identity lists
            for (i, object) in objects.iter_mut().enumerate().filter_map(|(i, x)| x.as_mut().map(|x| (i, x))) {
                object.identities.borrow_mut().insert(i as _);
                object.children.borrow_mut().insert(i as _);
                let mut parent_index = object.parent_index;
                while parent_index >= 0 {
                    object.identities.borrow_mut().insert(parent_index);
                    if let Some(Some(parent)) = object_parents.get(parent_index as usize) {
                        parent_index = *parent;
                    } else {
                        return Err(format!(
                            "Invalid parent tree for object {}: non-existent object: {}",
                            object.name, parent_index
                        )
                        .into())
                    }
                }
            }
            for (i, mut parent_index) in
                object_parents.iter().enumerate().filter_map(|(i, x)| x.as_ref().map(|x| (i, *x)))
            {
                while parent_index >= 0 {
                    if let Some(Some(parent)) = objects.get_mut(parent_index as usize) {
                        parent.children.borrow_mut().insert(i as _);
                        parent_index = parent.parent_index;
                    } else {
                        return Err(format!(
                            "Invalid parent tree for object {}: non-existent object: {}",
                            i, parent_index
                        )
                        .into())
                    }
                }
            }

            objects
        };

        let paths = paths
            .into_iter()
            .map(|t| {
                t.map(|b| {
                    let mut path = Path {
                        name: b.name.into(),
                        points: b
                            .points
                            .into_iter()
                            .map(|point| path::Point {
                                x: Real::from(point.x),
                                y: Real::from(point.y),
                                speed: Real::from(point.speed),
                            })
                            .collect(),
                        control_nodes: Default::default(),
                        length: Default::default(),
                        curve: b.connection as u32 == 1,
                        closed: b.closed,
                        precision: b.precision.min(8) as _, // ghetto clamp
                        start: Default::default(),
                        end: Default::default(),
                    };
                    path.update();
                    Box::new(path)
                })
            })
            .collect();

        let timelines = timelines
            .into_iter()
            .map(|t| {
                t.map(|b| {
                    let mut moments: HashMap<u32, Rc<RefCell<Tree>>> = HashMap::with_capacity(b.moments.len());
                    for (moment, actions) in b.moments.iter() {
                        match Tree::from_list(actions, &mut compiler) {
                            Ok(t) => {
                                moments.insert(*moment, Rc::new(RefCell::new(t)));
                            },
                            Err(e) => {
                                return Err(format!("Compiler error in timeline {} moment {}: {}", b.name, moment, e))
                            },
                        };
                    }
                    Ok(Box::new(Timeline { name: b.name.into(), moments: Rc::new(RefCell::new(moments)) }))
                })
                .transpose()
            })
            .collect::<Result<Vec<_>, _>>()?;

        let scripts = scripts
            .into_iter()
            .map(|t| {
                t.map(|b| {
                    let compiled = match compiler.compile(&b.source) {
                        Ok(s) => s,
                        Err(e) => return Err(format!("Compiler error in script {}: {}", b.name, e)),
                    };
                    Ok(Box::new(Script { name: b.name.into(), source: b.source.into(), compiled }))
                })
                .transpose()
            })
            .collect::<Result<Vec<_>, _>>()?;

        let rooms = rooms
            .into_iter()
            .map(|t| {
                t.map(|b| {
                    let creation_code = match compiler.compile(&b.creation_code) {
                        Ok(c) => c,
                        Err(e) => return Err(format!("Compiler error in room {} creation code: {}", b.name, e)),
                    };
                    let width = b.width;
                    let height = b.height;
                    Ok(Box::new(Room {
                        name: b.name.into(),
                        caption: b.caption.into(),
                        width,
                        height,
                        speed: b.speed,
                        persistent: b.persistent,
                        bg_colour: (b.bg_colour.r, b.bg_colour.g, b.bg_colour.b).into(),
                        clear_screen: b.clear_screen,
                        creation_code: creation_code,
                        backgrounds: b
                            .backgrounds
                            .into_iter()
                            .map(|bg| Background {
                                visible: bg.visible_on_start,
                                is_foreground: bg.is_foreground,
                                background_id: bg.source_bg,
                                x_offset: Real::from(bg.xoffset),
                                y_offset: Real::from(bg.yoffset),
                                tile_horizontal: bg.tile_horz,
                                tile_vertical: bg.tile_vert,
                                hspeed: Real::from(bg.hspeed),
                                vspeed: Real::from(bg.vspeed),
                                xscale: if bg.stretch {
                                    if let Some(bg_asset) = backgrounds.get_asset(bg.source_bg) {
                                        Real::from(width) / Real::from(bg_asset.width)
                                    } else {
                                        Real::from(width)
                                    }
                                } else {
                                    Real::from(1.0)
                                },
                                yscale: if bg.stretch {
                                    if let Some(bg_asset) = backgrounds.get_asset(bg.source_bg) {
                                        Real::from(height) / Real::from(bg_asset.height)
                                    } else {
                                        Real::from(height)
                                    }
                                } else {
                                    Real::from(1.0)
                                },
                                blend: 0xFFFFFF,
                                alpha: Real::from(1.0),
                            })
                            .collect::<Vec<_>>()
                            .into(),
                        views_enabled: b.views_enabled,
                        views: b
                            .views
                            .into_iter()
                            .map(|v| View {
                                visible: v.visible,
                                source_x: v.source_x,
                                source_y: v.source_y,
                                source_w: v.source_w,
                                source_h: v.source_h,
                                port_x: v.port_x,
                                port_y: v.port_y,
                                port_w: v.port_w,
                                port_h: v.port_h,
                                angle: Real::from(0.0),
                                follow_target: v.following.target,
                                follow_hborder: v.following.hborder,
                                follow_vborder: v.following.vborder,
                                follow_hspeed: v.following.hspeed,
                                follow_vspeed: v.following.vspeed,
                            })
                            .collect::<Vec<_>>()
                            .into(),
                        instances: b
                            .instances
                            .into_iter()
                            .map(|i| {
                                Ok(room::Instance {
                                    x: i.x,
                                    y: i.y,
                                    object: i.object,
                                    id: i.id,
                                    creation: match compiler.compile(&i.creation_code) {
                                        Ok(c) => c,
                                        Err(e) => {
                                            return Err(format!(
                                                "Compiler error in creation code of instance {}: {}",
                                                i.id, e
                                            ))
                                        },
                                    },
                                })
                            })
                            .collect::<Result<Vec<_>, _>>()?
                            .into(),
                        tiles: b
                            .tiles
                            .into_iter()
                            .map(|t| tile::Tile {
                                x: f64::from(t.x),
                                y: f64::from(t.y),
                                background_index: t.source_bg,
                                tile_x: t.tile_x,
                                tile_y: t.tile_y,
                                width: t.width,
                                height: t.height,
                                depth: t.depth,
                                id: t.id as usize,
                                alpha: 1.0,
                                blend: 0xFFFFFF,
                                xscale: 1.0,
                                yscale: 1.0,
                                visible: true,
                            })
                            .collect::<Vec<_>>()
                            .into(),
                    }))
                })
                .transpose()
            })
            .collect::<Result<Vec<_>, _>>()?;

        let triggers = triggers
            .into_iter()
            .map(|t| {
                t.map(|b| {
                    let condition = match compiler.compile(&b.condition) {
                        Ok(s) => s,
                        Err(e) => return Err(format!("Compiler error in trigger {}: {}", b.name, e)),
                    };
                    Ok(Box::new(Trigger { name: b.name.into(), condition, moment: b.moment.into() }))
                })
                .transpose()
            })
            .collect::<Result<Vec<_>, _>>()?;

        // Make event holder lists
        let mut event_holders: [IndexMap<u32, Rc<RefCell<Vec<i32>>>>; 12] = Default::default();
        for object in objects.iter().flatten() {
            for (holder_list, object_events) in event_holders.iter_mut().zip(object.events.iter()) {
                for (sub, _) in object_events.iter() {
                    let mut sub_list = holder_list.entry(*sub).or_insert(Default::default()).borrow_mut();
                    for object_id in object.children.borrow().iter() {
                        if !sub_list.contains(object_id) {
                            sub_list.push(*object_id);
                        }
                    }
                }
            }
        }

        // Swap collision events over to targets and their children etc...
        let collision_holders = &mut event_holders[ev::COLLISION];
        let mut i = 0;
        while let Some(key) = collision_holders.get_index(i).map(|(x, _)| *x) {
            if let Some(Some(object)) = objects.get(key as usize) {
                let list = collision_holders[&key].clone();
                let mut j = 0;
                while let Some(collider) = {
                    let a = list.borrow();
                    a.get(j).copied()
                } {
                    {
                        let mut sub_list =
                            collision_holders.entry(collider as _).or_insert(Default::default()).borrow_mut();
                        for child in object.children.borrow().iter() {
                            if !sub_list.contains(child) {
                                sub_list.push(*child);
                            }
                        }
                    }
                    for child in object.children.borrow().iter().copied() {
                        let mut sub_list =
                            collision_holders.entry(child as _).or_insert(Default::default()).borrow_mut();
                        if !sub_list.contains(&collider) {
                            sub_list.push(collider);
                        }
                    }
                    j += 1;
                }
            }
            i += 1;
        }
        for (sub, list) in collision_holders.iter() {
            list.borrow_mut().retain(|x| *x >= *sub as _);
        }
        event_holders[ev::COLLISION].retain(|_, x| !x.borrow_mut().is_empty());

        // Sort all the event holder lists into ascending order
        for map in event_holders.iter_mut() {
            map.sort_by(|x, _, y, _| x.cmp(y));
            for list in map.values_mut() {
                list.borrow_mut().sort();
            }
        }

        // Make list of objects with custom draw events
        let custom_draw_objects =
            event_holders[ev::DRAW].iter().flat_map(|(_, x)| x.borrow().iter().copied().collect::<Vec<_>>()).collect();

        renderer.push_atlases(atlases)?;

        let mut game = Self {
            compiler,
            file_manager: FileManager::new(),
            instance_list: InstanceList::new(),
            tile_list: TileList::new(),
            rand: Random::new(),
            renderer: renderer,
            input_manager: InputManager::new(),
            assets: Assets { backgrounds, fonts, objects, paths, rooms, scripts, sprites, timelines, triggers },
            event_holders,
            custom_draw_objects,
            views_enabled: false,
            view_current: 0,
            views: Vec::new(),
            backgrounds: Vec::new(),
            room_id: room1_id,
            room_width: room1_width as i32,
            room_height: room1_height as i32,
            room_order: room_order.into_boxed_slice(),
            room_speed: room1_speed,
            scene_change: None,
            globals: DummyFieldHolder::new(),
            globalvars: HashSet::new(),
            game_start: true,
            stacks: DataStructureManager::new(),
            queues: DataStructureManager::new(),
            lists: DataStructureManager::new(),
            maps: DataStructureManager::new(),
            priority_queues: DataStructureManager::new(),
            grids: DataStructureManager::new(),
            ds_precision: Real::from(0.00000001),
            draw_font: None,
            draw_font_id: -1,
            draw_colour: Colour::new(0.0, 0.0, 0.0),
            draw_alpha: Real::from(1.0),
            draw_halign: draw::Halign::Left,
            draw_valign: draw::Valign::Top,
            last_instance_id,
            last_tile_id,
            uninit_fields_are_zero: settings.zero_uninitialized_vars,
            uninit_args_are_zero: !settings.error_on_uninitialized_args,
            transition_kind: 0,
            transition_steps: 80,
            score: 0,
            score_capt: "Score: ".to_string().into(),
            lives: -1,
            lives_capt: "Lives: ".to_string().into(),
            health: Real::from(100.0),
            health_capt: "Health: ".to_string().into(),
            game_id: game_id as i32,
            program_directory: program_directory.into(),
            gm_version,
            open_ini: None,
            caption: "".to_string().into(),
            caption_stale: false,
            score_capt_d: false,
            lives_capt_d: false,
            health_capt_d: false,
            window,

            // load_room sets this
            unscaled_width: 0,
            unscaled_height: 0,
        };

        game.load_room(room1_id)?;
        game.window.set_visible(true);

        Ok(game)
    }

    fn resize_window(&mut self, width: u32, height: u32) {
        // GameMaker only actually resizes the window if the expected (unscaled) size is changing.
        if self.unscaled_width != width || self.unscaled_height != height {
            self.unscaled_width = width;
            self.unscaled_height = height;
            self.window.resize(width, height);
        }
    }

    pub fn load_room(&mut self, room_id: i32) -> Result<(), Box<dyn std::error::Error>> {
        let room = if let Some(Some(room)) = self.assets.rooms.get(room_id as usize) {
            room.clone()
        } else {
            return Err(format!("Tried to load non-existent room with id {}", room_id).into())
        };

        // Update this early so the other events run
        self.scene_change = None;

        // Run room end event for each instance
        let mut iter = self.instance_list.iter_by_insertion();
        while let Some(instance) = iter.next(&self.instance_list) {
            self.run_instance_event(ev::OTHER, 5, instance, instance, None)?;
        }

        // Delete non-persistent instances and all tiles
        // TODO: back up remaining instances and put them at the END of insertion order after making new ones
        self.instance_list.remove_with(|instance| !instance.persistent.get());
        self.tile_list.clear();

        // Update renderer
        let (view_width, view_height) = {
            if !room.views_enabled {
                (room.width, room.height)
            } else {
                let xw = |view: &View| view.port_x + (view.port_w as i32);
                let yh = |view: &View| view.port_y + (view.port_h as i32);
                let x_max = room
                    .views
                    .iter()
                    .filter(|view| view.visible)
                    .max_by(|v1, v2| xw(v1).cmp(&xw(v2)))
                    .map(xw)
                    .unwrap_or(room.width as i32);
                let y_max = room
                    .views
                    .iter()
                    .filter(|view| view.visible)
                    .max_by(|v1, v2| yh(v1).cmp(&yh(v2)))
                    .map(yh)
                    .unwrap_or(room.height as i32);
                if x_max < 0 || y_max < 0 {
                    return Err(format!("Bad room width/height {},{} loading room {}", x_max, y_max, room_id).into())
                }
                (x_max as u32, y_max as u32)
            }
        };

        self.resize_window(view_width, view_height);
        self.renderer.set_background_colour(if room.clear_screen { Some(room.bg_colour) } else { None });

        // Update views, backgrounds
        // Using clear() followed by extend_from_slice() guarantees re-using vec capacity and avoids unnecessary allocs
        self.views_enabled = room.views_enabled;
        self.views.clear();
        self.views.extend_from_slice(&room.views);
        self.backgrounds.clear();
        self.backgrounds.extend_from_slice(&room.backgrounds);

        // Update some stored vars
        self.room_id = room_id;
        self.room_width = room.width as _;
        self.room_height = room.height as _;
        self.room_speed = room.speed;
        self.caption = room.caption;
        self.input_manager.clear_presses();

        // Load all tiles in new room
        for tile in room.tiles.iter() {
            self.tile_list.insert(*tile);
        }

        // Load all instances in new room, unless they already exist due to persistence
        for instance in room.instances.iter() {
            if self.instance_list.get_by_instid(instance.id).is_none() {
                // Get object
                let object = match self.assets.objects.get(instance.object as usize) {
                    Some(&Some(ref o)) => o.as_ref(),
                    _ => return Err(format!("Instance of invalid Object in room {}", room.name).into()),
                };

                // Add instance to list
                let handle = self.instance_list.insert(Instance::new(
                    instance.id as _,
                    Real::from(instance.x),
                    Real::from(instance.y),
                    instance.object,
                    object,
                ));

                // Run this instance's room creation code
                self.execute(&instance.creation, &mut Context {
                    this: handle,
                    other: handle,
                    event_action: 0,
                    relative: false,
                    event_type: 11, // GM8 does this for some reason
                    event_number: 0,
                    event_object: instance.object,
                    arguments: Default::default(),
                    argument_count: 0,
                    locals: Default::default(),
                    return_value: Default::default(),
                })?;

                // Run create event for this instance
                self.run_instance_event(ev::CREATE, 0, handle, handle, None)?;
            }
        }

        if self.game_start {
            // Run game start event for each instance
            let mut iter = self.instance_list.iter_by_insertion();
            while let Some(instance) = iter.next(&self.instance_list) {
                self.run_instance_event(ev::OTHER, 2, instance, instance, None)?;
            }
            self.game_start = false;
        }

        // Run room creation code
        let dummy_instance =
            self.instance_list.insert_dummy(Instance::new_dummy(self.assets.objects.get_asset(0).map(|x| x.as_ref())));
        self.execute(&room.creation_code, &mut Context {
            this: dummy_instance,
            other: dummy_instance,
            event_action: 0,
            relative: false,
            event_type: 11,
            event_number: 0,
            event_object: 0,
            arguments: Default::default(),
            argument_count: 0,
            locals: Default::default(),
            return_value: Default::default(),
        })?;
        self.instance_list.remove_dummy(dummy_instance);

        // Run room start event for each instance
        let mut iter = self.instance_list.iter_by_insertion();
        while let Some(instance) = iter.next(&self.instance_list) {
            self.run_instance_event(ev::OTHER, 4, instance, instance, None)?;
        }

        if let Some(change) = self.scene_change {
            self.scene_change = None;
            if let SceneChange::Room(target) = change {
                // A room change has been requested during this room change, so let's recurse...
                self.load_room(target)
            } else {
                // Natural game end or restart happened during room change, so just quit
                Ok(())
            }
        } else {
            // Draw "frame 0" and then return
            self.draw()?;
            Ok(())
        }
    }

    /// Restarts the game in the same half-baked way GM8 does, including running all relevant events.
    pub fn restart(&mut self) -> Result<(), Box<dyn std::error::Error>> {
        // Room end, game end events
        self.run_game_end_events()?;

        // Clear some stored variables
        self.instance_list = InstanceList::new();
        self.globals = DummyFieldHolder::new();

        // Go to first room
        self.load_room(self.room_order.first().copied().ok_or("Empty room order during Game::restart()")?)
    }

    /// Runs a frame loop and draws the screen. Exits immediately, without waiting for any FPS limitation.
    pub fn frame(&mut self) -> gml::Result<()> {
        // Update xprevious and yprevious for all instances
        let mut iter = self.instance_list.iter_by_insertion();
        while let Some(instance) = iter.next(&self.instance_list).map(|x| self.instance_list.get(x)) {
            instance.xprevious.set(instance.x.get());
            instance.yprevious.set(instance.y.get());
            instance.path_positionprevious.set(instance.path_position.get());
        }

        // Begin step trigger events
        self.run_triggers(trigger::TriggerTime::BeginStep)?;
        if self.scene_change.is_some() {
            return Ok(())
        }

        // Begin step event
        self.run_object_event(ev::STEP, 1, None)?;
        if self.scene_change.is_some() {
            return Ok(())
        }

        // Advance timelines for all instances
        let mut iter = self.instance_list.iter_by_insertion();
        while let Some(handle) = iter.next(&self.instance_list) {
            let instance = self.instance_list.get(handle);
            let object_index = instance.object_index.get();
            if instance.timeline_running.get() {
                if let Some(timeline) = self.assets.timelines.get_asset(instance.timeline_index.get()) {
                    let old_position = instance.timeline_position.get();
                    let new_position = old_position + instance.timeline_speed.get();
                    instance.timeline_position.set(new_position);

                    let moments = timeline.moments.clone();
                    for (moment, tree) in moments.borrow().iter() {
                        let f_moment = Real::from(*moment);
                        if f_moment >= old_position && f_moment < new_position {
                            self.execute_tree(tree.clone(), handle, handle, 0, 0, object_index)?;
                        }
                    }
                }
            }
        }

        // Alarm events
        self.run_alarms()?;
        if self.scene_change.is_some() {
            return Ok(())
        }

        // Key events
        self.run_keyboard_events()?;
        if self.scene_change.is_some() {
            return Ok(())
        }

        self.run_mouse_events()?;
        if self.scene_change.is_some() {
            return Ok(())
        }

        // Key press events
        self.run_key_press_events()?;
        if self.scene_change.is_some() {
            return Ok(())
        }

        // Key release events
        self.run_key_release_events()?;
        if self.scene_change.is_some() {
            return Ok(())
        }

        // Step trigger events
        self.run_triggers(trigger::TriggerTime::Step)?;
        if self.scene_change.is_some() {
            return Ok(())
        }

        // Step event
        self.run_object_event(ev::STEP, 0, None)?;
        if self.scene_change.is_some() {
            return Ok(())
        }

        // Movement: apply friction, gravity, and hspeed/vspeed
        self.process_speeds();
        let mut iter = self.instance_list.iter_by_insertion();
        while let Some(handle) = iter.next(&self.instance_list) {
            if self.apply_speeds(handle) {
                self.run_instance_event(ev::OTHER, 8, handle, handle, None)?;
            }
        }

        // Outside room, intersect boundary, outside/intersect view
        self.run_bound_events()?;
        if self.scene_change.is_some() {
            return Ok(())
        }

        // Run collision events
        self.run_collisions()?;
        if self.scene_change.is_some() {
            return Ok(())
        }

        // End step trigger events
        self.run_triggers(trigger::TriggerTime::EndStep)?;
        if self.scene_change.is_some() {
            return Ok(())
        }

        // End step event
        self.run_object_event(ev::STEP, 2, None)?;
        if self.scene_change.is_some() {
            return Ok(())
        }

        // Clear out any deleted instances
        self.instance_list.remove_with(|instance| instance.state.get() == InstanceState::Deleted);

        // Draw everything, including running draw events
        self.draw()?;

        // Advance sprite animations
        let mut iter = self.instance_list.iter_by_insertion();
        while let Some(handle) = iter.next(&self.instance_list) {
            let instance = self.instance_list.get(handle);
            let new_index = instance.image_index.get() + instance.image_speed.get();
            instance.image_index.set(new_index);
            if let Some(sprite) = self.assets.sprites.get_asset(instance.sprite_index.get()) {
                let frame_count = sprite.frames.len() as f64;
                if new_index.into_inner() >= frame_count {
                    instance.image_index.set(new_index - Real::from(frame_count));
                    self.run_instance_event(ev::OTHER, 7, handle, handle, None)?; // animation end event
                }
            }
        }

        // Apply room caption
        if self.score_capt_d || self.lives_capt_d {
            let mut caption = self.caption.to_string();
            if self.score_capt_d {
                caption = format!("{} {}{}", caption, self.score_capt, self.score);
            }
            if self.lives_capt_d {
                caption = format!("{} {}{}", caption, self.lives_capt, self.lives);
            }
            self.window.set_title(&caption);
        } else {
            self.window.set_title(self.caption.as_ref());
        }

        Ok(())
    }

    pub fn run(&mut self) -> Result<(), Box<dyn std::error::Error>> {
        use window::Event;

        let mut time_now = Instant::now();
        loop {
            for event in self.window.process_events().copied() {
                match event {
                    Event::KeyboardDown(key) => self.input_manager.key_press(key),
                    Event::KeyboardUp(key) => self.input_manager.key_release(key),
                    Event::MenuOption(_) => (),
                    Event::MouseMove(x, y) => self.input_manager.set_mouse_pos(x.into(), y.into()),
                    Event::MouseButtonDown(button) => self.input_manager.mouse_press(button),
                    Event::MouseButtonUp(button) => self.input_manager.mouse_release(button),
                    Event::MouseWheelUp => self.input_manager.mouse_scroll_up(),
                    Event::MouseWheelDown => self.input_manager.mouse_scroll_down(),
                    Event::Resize(w, h) => println!("user resize: width={}, height={}", w, h),
                }
            }

            self.frame()?;
            match self.scene_change {
                Some(SceneChange::Room(id)) => self.load_room(id)?,
                Some(SceneChange::Restart) => self.restart()?,
                Some(SceneChange::End) => break Ok(self.run_game_end_events()?),
                None => (),
            }

            // exit if X pressed or game_end() invoked
            if self.window.close_requested() {
                break Ok(self.run_game_end_events()?)
            }

            // frame limiter
            let diff = Instant::now().duration_since(time_now);
            let duration = Duration::new(0, 1_000_000_000u32 / self.room_speed);
            if let Some(time) = duration.checked_sub(diff) {
                thread::sleep(time);
                time_now += duration;
            } else {
                time_now = Instant::now();
            }
        }
    }

    // Create a TAS for this game
    pub fn record(&mut self) -> Result<(), Box<dyn std::error::Error>> {
        use window::Event;

        let mut panel = tas::ControlPanel::new()?;
        let mut game_mousex = 0;
        let mut game_mousey = 0;

        //let mut time_now = Instant::now();
        loop {
            for event in self.window.process_events().copied() {
                match event {
                    Event::MouseMove(x, y) => {
                        game_mousex = x;
                        game_mousey = y;
                    },

                    Event::MouseButtonUp(input::MouseButton::Right) => {
                        let mut options: Vec<(String, usize)> = Vec::new();
                        let (x, y) = self.translate_screen_to_room(f64::from(game_mousex), f64::from(game_mousey));
                        let mut iter = self.instance_list.iter_by_drawing();
                        while let Some(handle) = iter.next(&self.instance_list) {
                            let instance = self.instance_list.get(handle);
                            instance.update_bbox(self.get_instance_mask_sprite(handle));
                            if instance.visible.get()
                                && x >= instance.bbox_left.get()
                                && x <= instance.bbox_right.get()
                                && y >= instance.bbox_top.get()
                                && y <= instance.bbox_bottom.get()
                            {
                                let id = instance.id.get();
                                let description = match self.assets.objects.get_asset(instance.object_index.get()) {
                                    Some(obj) => format!("{} ({})\0", obj.name, id.to_string()),
                                    None => format!("<deleted object> ({})\0", id.to_string()),
                                };
                                options.push((description, id as usize));
                            }
                        }
                        self.window.show_context_menu(&options);
                        break
                    },

                    Event::MenuOption(id) => {
                        if let Some(handle) = self.instance_list.get_by_instid(id as _) {
                            let instance = self.instance_list.get(handle);
                            println!(
                                "Requested info for instance #{} (object \"{}\"; x={} y={})",
                                id,
                                match self.assets.objects.get_asset(instance.object_index.get()) {
                                    Some(obj) => obj.name.as_ref(),
                                    None => "<deleted object>",
                                },
                                instance.x.get(),
                                instance.y.get(),
                            );
                        } else {
                            println!("Requested info for instance #{} [non-existent or deleted]", id);
                        }
                    },

                    _ => (),
                }
            }

            for event in panel.window.process_events().copied() {
                match event {
                    Event::KeyboardDown(input::Key::Space) => {
                        self.frame()?;
                        match self.scene_change {
                            Some(SceneChange::Room(id)) => self.load_room(id)?,
                            Some(SceneChange::Restart) => self.restart()?,
                            Some(SceneChange::End) => return Ok(self.run_game_end_events()?),
                            None => (),
                        }
                        break
                    },
                    _ => (),
                }
            }

            if panel.window.close_requested() || self.window.close_requested() {
                break Ok(())
            }
        }
    }

    // Replays some recorded inputs to the game
    pub fn replay(mut self, replay: Replay) -> Result<(), Box<dyn std::error::Error>> {
        let mut frame_count: usize = 0;
        self.rand.set_seed(replay.start_seed);

        let mut time_now = std::time::Instant::now();
        loop {
            self.input_manager.mouse_update_previous();
            if let Some(frame) = replay.get_frame(frame_count) {
                self.input_manager.set_mouse_pos(f64::from(frame.mouse_x), f64::from(frame.mouse_y));
                for ev in frame.inputs.iter() {
                    match ev {
                        replay::Input::KeyPress(v) => self.input_manager.key_press(*v),
                        replay::Input::KeyRelease(v) => self.input_manager.key_release(*v),
                        replay::Input::MousePress(b) => self.input_manager.mouse_press(*b),
                        replay::Input::MouseRelease(b) => self.input_manager.mouse_release(*b),
                        replay::Input::MouseWheelUp => self.input_manager.mouse_scroll_up(),
                        replay::Input::MouseWheelDown => self.input_manager.mouse_scroll_down(),
                    }
                }
            }

            self.frame()?;
            match self.scene_change {
                Some(SceneChange::Room(id)) => self.load_room(id)?,
                Some(SceneChange::Restart) => self.restart()?,
                Some(SceneChange::End) => break Ok(self.run_game_end_events()?),
                None => (),
            }

            // exit if X pressed or game_end() invoked
            if self.window.close_requested() {
                break Ok(self.run_game_end_events()?)
            }

            // frame limiter
            let diff = Instant::now().duration_since(time_now);
            let duration = Duration::new(0, 1_000_000_000u32 / self.room_speed);
            if let Some(time) = duration.checked_sub(diff) {
                thread::sleep(time);
                time_now += duration;
            } else {
                time_now = Instant::now();
            }

            frame_count += 1;
        }
    }

    // Gets the mouse position in room coordinates
    pub fn get_mouse_in_room(&self) -> (i32, i32) {
        let (x, y) = self.input_manager.mouse_get_location();
        self.translate_screen_to_room(x, y)
    }

    // Gets the previous mouse position in room coordinates
    pub fn get_mouse_previous_in_room(&self) -> (i32, i32) {
        let (x, y) = self.input_manager.mouse_get_previous_location();
        self.translate_screen_to_room(x, y)
    }

    // Translates screen coordinates to room coordinates
    pub fn translate_screen_to_room(&self, x: f64, y: f64) -> (i32, i32) {
        let x = x as i32;
        let y = y as i32;
        if self.views_enabled {
            match self.views.iter().rev().find(|view| view.visible && view.contains_point(x, y)) {
                Some(view) => view.transform_point(x, y),
                None => match self.views.iter().find(|view| view.visible) {
                    Some(view) => view.transform_point(x, y),
                    None => (x, y),
                },
            }
        } else {
            (x, y)
        }
    }

    // Checks for collision between two instances
    pub fn check_collision(&self, i1: usize, i2: usize) -> bool {
        // Don't check for collision with yourself
        if i1 == i2 {
            return false
        }
        // Get the sprite masks we're going to use and update instances' bbox vars
        let inst1 = self.instance_list.get(i1);
        let inst2 = self.instance_list.get(i2);
        let sprite1 = self
            .assets
            .sprites
            .get_asset(if inst1.mask_index.get() < 0 { inst1.sprite_index.get() } else { inst1.mask_index.get() })
            .map(|x| x.as_ref());
        let sprite2 = self
            .assets
            .sprites
            .get_asset(if inst2.mask_index.get() < 0 { inst2.sprite_index.get() } else { inst2.mask_index.get() })
            .map(|x| x.as_ref());
        inst1.update_bbox(sprite1);
        inst2.update_bbox(sprite2);

        // First, an AABB. This is specifically matching how it's coded in GM8 runner.
        if inst1.bbox_right < inst2.bbox_left
            || inst2.bbox_right < inst1.bbox_left
            || inst1.bbox_bottom < inst2.bbox_top
            || inst2.bbox_bottom < inst1.bbox_top
        {
            return false
        }

        // AABB passed - now we do precise pixel checks in the intersection of the two rectangles.
        // Collision cannot be true if either instance does not have a sprite.
        if let (Some(sprite1), Some(sprite2)) = (sprite1, sprite2) {
            // Get the colliders we're going to be colliding with
            let collider1 = match if sprite1.per_frame_colliders {
                sprite1
                    .colliders
                    .get((inst1.image_index.get().floor().round() % sprite1.colliders.len() as i32) as usize)
            } else {
                sprite1.colliders.first()
            } {
                Some(c) => c,
                None => return false,
            };

            let collider2 = match if sprite2.per_frame_colliders {
                sprite2
                    .colliders
                    .get((inst2.image_index.get().floor().round() % sprite2.colliders.len() as i32) as usize)
            } else {
                sprite2.colliders.first()
            } {
                Some(c) => c,
                None => return false,
            };

            // round x and y values, and get sin and cos of each angle...
            let x1 = inst1.x.get().round();
            let y1 = inst1.y.get().round();
            let x2 = inst2.x.get().round();
            let y2 = inst2.y.get().round();
            let angle1 = inst1.image_angle.get().to_radians();
            let sin1 = angle1.sin().into_inner();
            let cos1 = angle1.cos().into_inner();
            let angle2 = inst2.image_angle.get().to_radians();
            let sin2 = angle2.sin().into_inner();
            let cos2 = angle2.cos().into_inner();

            // Get intersect rectangle
            let intersect_top = inst1.bbox_top.get().max(inst2.bbox_top.get());
            let intersect_bottom = inst1.bbox_bottom.get().min(inst2.bbox_bottom.get());
            let intersect_left = inst1.bbox_left.get().max(inst2.bbox_left.get());
            let intersect_right = inst1.bbox_right.get().min(inst2.bbox_right.get());

            // Go through each pixel in the intersect
            for intersect_y in intersect_top..=intersect_bottom {
                for intersect_x in intersect_left..=intersect_right {
                    // Cast the coordinates to doubles, rotate them around inst1, then scale them by inst1; then
                    // floor them, as GM8 does, to get integer coordinates on the collider relative to the instance.
                    let mut x = Real::from(intersect_x);
                    let mut y = Real::from(intersect_y);
                    util::rotate_around(x.as_mut_ref(), y.as_mut_ref(), x1.into(), y1.into(), sin1, cos1);
                    let x = (Real::from(sprite1.origin_x) + ((x - Real::from(x1)) / inst1.image_xscale.get()).floor())
                        .round();
                    let y = (Real::from(sprite1.origin_y) + ((y - Real::from(y1)) / inst1.image_yscale.get()).floor())
                        .round();

                    // Now look in the collider map to figure out if instance 1 is touching this pixel
                    if x >= collider1.bbox_left as i32
                        && y >= collider1.bbox_top as i32
                        && x <= collider1.bbox_right as i32
                        && y <= collider1.bbox_bottom as i32
                        && collider1
                            .data
                            .get((y as usize * collider1.width as usize) + x as usize)
                            .copied()
                            .unwrap_or(false)
                    {
                        // Do all the exact same stuff for inst2 now
                        let mut x = Real::from(intersect_x);
                        let mut y = Real::from(intersect_y);
                        util::rotate_around(x.as_mut_ref(), y.as_mut_ref(), x2.into(), y2.into(), sin2, cos2);
                        let x = (Real::from(sprite2.origin_x)
                            + ((x - Real::from(x2)) / inst2.image_xscale.get()).floor())
                        .round();
                        let y = (Real::from(sprite2.origin_y)
                            + ((y - Real::from(y2)) / inst2.image_yscale.get()).floor())
                        .round();

                        // And finally check if there was a hit here too. If so, we can return true immediately.
                        if x >= collider2.bbox_left as i32
                            && y >= collider2.bbox_top as i32
                            && x <= collider2.bbox_right as i32
                            && y <= collider2.bbox_bottom as i32
                            && collider2
                                .data
                                .get((y as usize * collider2.width as usize) + x as usize)
                                .copied()
                                .unwrap_or(false)
                        {
                            return true
                        }
                    }
                }
            }

            false
        } else {
            false
        }
    }

    // Checks if an instance is colliding with a point
    pub fn check_collision_point(&self, inst: usize, x: i32, y: i32, precise: bool) -> bool {
        // Get sprite mask, update bbox
        let inst = self.instance_list.get(inst);
        let sprite = self
            .assets
            .sprites
            .get_asset(if inst.mask_index.get() < 0 { inst.sprite_index.get() } else { inst.mask_index.get() })
            .map(|x| x.as_ref());
        inst.update_bbox(sprite);

        // AABB with the point
        if inst.bbox_right.get() < x
            || x < inst.bbox_left.get()
            || inst.bbox_bottom.get() < y
            || y < inst.bbox_top.get()
        {
            return false
        }

        // Stop now if precise collision is disabled
        if !precise {
            return true
        }

        // Can't collide if no sprite or no associated collider
        if let Some(sprite) = sprite {
            // Get collider
            let collider = match if sprite.per_frame_colliders {
                sprite.colliders.get(inst.image_index.get().floor().into_inner() as usize % sprite.colliders.len())
            } else {
                sprite.colliders.first()
            } {
                Some(c) => c,
                None => return false,
            };

            // Transform point to be relative to collider
            let angle = inst.image_angle.get().to_radians();
            let mut x = Real::from(x);
            let mut y = Real::from(y);
            util::rotate_around(
                x.as_mut_ref(),
                y.as_mut_ref(),
                inst.x.get().into(),
                inst.y.get().into(),
                angle.sin().into(),
                angle.cos().into(),
            );
            let x = (Real::from(sprite.origin_x) + ((x - inst.x.get()) / inst.image_xscale.get())).round();
            let y = (Real::from(sprite.origin_y) + ((y - inst.y.get()) / inst.image_yscale.get())).round();

            // And finally, look up this point in the collider
            x >= collider.bbox_left as i32
                && y >= collider.bbox_top as i32
                && x <= collider.bbox_right as i32
                && y <= collider.bbox_bottom as i32
                && collider.data.get((y as usize * collider.width as usize) + x as usize).copied().unwrap_or(false)
        } else {
            false
        }
    }

    // Checks if an instance is colliding with a rectangle
    pub fn check_collision_rectangle(&self, inst: usize, x1: i32, y1: i32, x2: i32, y2: i32, precise: bool) -> bool {
        // Get sprite mask, update bbox
        let inst = self.instance_list.get(inst);
        let sprite = self
            .assets
            .sprites
            .get_asset(if inst.mask_index.get() < 0 { inst.sprite_index.get() } else { inst.mask_index.get() })
            .map(|x| x.as_ref());
        inst.update_bbox(sprite);

        let rect_left = x1.min(x2);
        let rect_top = y1.min(y2);
        let rect_right = x1.max(x2);
        let rect_bottom = y1.max(y2);

        // AABB with the rectangle
        if inst.bbox_right.get() < rect_left
            || rect_right < inst.bbox_left.get()
            || inst.bbox_bottom.get() < rect_top
            || rect_bottom < inst.bbox_top.get()
        {
            return false
        }

        // Stop now if precise collision is disabled
        if !precise {
            return true
        }

        // Can't collide if no sprite or no associated collider
        if let Some(sprite) = sprite {
            // Get collider
            let collider = match if sprite.per_frame_colliders {
                sprite.colliders.get(inst.image_index.get().floor().into_inner() as usize % sprite.colliders.len())
            } else {
                sprite.colliders.first()
            } {
                Some(c) => c,
                None => return false,
            };

            let inst_x = inst.x.get().round();
            let inst_y = inst.y.get().round();
            let angle = inst.image_angle.get().to_radians();
            let sin = angle.sin().into_inner();
            let cos = angle.cos().into_inner();

            // Get intersect rectangle
            let intersect_top = inst.bbox_top.get().max(rect_top);
            let intersect_bottom = inst.bbox_bottom.get().min(rect_bottom);
            let intersect_left = inst.bbox_left.get().max(rect_left);
            let intersect_right = inst.bbox_right.get().min(rect_right);

            // Go through each pixel in the intersect
            for intersect_y in intersect_top..=intersect_bottom {
                for intersect_x in intersect_left..=intersect_right {
                    // Transform point to be relative to collider
                    let mut x = Real::from(intersect_x);
                    let mut y = Real::from(intersect_y);
                    util::rotate_around(x.as_mut_ref(), y.as_mut_ref(), inst_x.into(), inst_y.into(), sin, cos);
                    let x = (Real::from(sprite.origin_x)
                        + ((x - Real::from(inst_x)) / inst.image_xscale.get()).floor())
                    .round();
                    let y = (Real::from(sprite.origin_y)
                        + ((y - Real::from(inst_y)) / inst.image_yscale.get()).floor())
                    .round();

                    // And finally, look up this point in the collider
                    if x >= collider.bbox_left as i32
                        && y >= collider.bbox_top as i32
                        && x <= collider.bbox_right as i32
                        && y <= collider.bbox_bottom as i32
                        && collider
                            .data
                            .get((y as usize * collider.width as usize) + x as usize)
                            .copied()
                            .unwrap_or(false)
                    {
                        return true
                    }
                }
            }

            false
        } else {
            false
        }
    }

    pub fn check_collision_line(&self, inst: usize, x1: Real, y1: Real, x2: Real, y2: Real, precise: bool) -> bool {
        // Get sprite mask, update bbox
        let inst = self.instance_list.get(inst);
        let sprite = self
            .assets
            .sprites
            .get_asset(if inst.mask_index.get() < 0 { inst.sprite_index.get() } else { inst.mask_index.get() })
            .map(|x| x.as_ref());
        inst.update_bbox(sprite);

        let bbox_left: Real = inst.bbox_left.get().into();
        let bbox_right: Real = inst.bbox_right.get().into();
        let bbox_top: Real = inst.bbox_top.get().into();
        let bbox_bottom: Real = inst.bbox_bottom.get().into();

        let rect_left = x1.min(x2);
        let rect_right = x1.max(x2);
        let rect_top = y1.min(y2);
        let rect_bottom = y1.max(y2);

        // AABB with the rectangle
        if bbox_right + Real::from(1.0) <= rect_left
            || rect_right < bbox_left
            || bbox_bottom + Real::from(1.0) <= rect_top
            || rect_bottom < bbox_top
        {
            return false
        }

        // Truncate to the line horizontally
        let (mut x1, mut y1, mut x2, mut y2) = if x2 < x1 { (x2, y2, x1, y1) } else { (x1, y1, x2, y2) };
        if x1 < bbox_left {
            y1 = (y2 - y1) * (bbox_left - x1) / (x2 - x1) + y1;
            x1 = bbox_left;
        }
        if x2 > bbox_right + Real::from(1.0) {
            let new_x2 = bbox_right + Real::from(1.0);
            y2 = (y2 - y1) * (new_x2 - x2) / (x2 - x1) + y2;
            x2 = new_x2;
        }

        // Check for overlap
        if (bbox_top > y1 && bbox_top > y2)
            || (y1 >= bbox_bottom + Real::from(1.0) && y2 >= bbox_bottom + Real::from(1.0))
        {
            return false
        }

        // Stop now if precise collision is disabled
        if !precise {
            return true
        }

        // Can't collide if no sprite or no associated collider
        if let Some(sprite) = sprite {
            // Get collider
            let collider = match if sprite.per_frame_colliders {
                sprite.colliders.get(inst.image_index.get().floor().into_inner() as usize % sprite.colliders.len())
            } else {
                sprite.colliders.first()
            } {
                Some(c) => c,
                None => return false,
            };

            // Round everything, as GM does
            let inst_x = inst.x.get().round();
            let inst_y = inst.y.get().round();
            let angle = inst.image_angle.get().to_radians();
            let sin = angle.sin().into_inner();
            let cos = angle.cos().into_inner();

            let x1 = x1.round();
            let y1 = y1.round();
            let x2 = x2.round();
            let y2 = y2.round();

            // Set up the iterator
            let iter_vert = (x2 - x1).abs() < (y2 - y1).abs();
            let point_count = (if iter_vert { y2 - y1 } else { x2 - x1 }) + 1;
            // If iterating vertically, make sure we're going top to bottom
            let (x1, y1, x2, y2) = if iter_vert && y2 < y1 { (x2, y2, x1, y1) } else { (x1, y1, x2, y2) };
            // Helper function for getting points on the line
            let get_point = |i: i32| {
                // Avoid dividing by zero
                if point_count == 1 {
                    return (Real::from(x1), Real::from(y1))
                }
                if iter_vert {
                    let slope = Real::from(x2 - x1) / Real::from(y2 - y1);
                    (Real::from(x1) + Real::from(i) * slope, Real::from(y1 + i))
                } else {
                    let slope = Real::from(y2 - y1) / Real::from(x2 - x1);
                    (Real::from(x1 + i), Real::from(y1) + Real::from(i) * slope)
                }
            };

            for i in 0..point_count {
                let (mut x, mut y) = get_point(i);

                // Transform point to be relative to collider
                util::rotate_around(x.as_mut_ref(), y.as_mut_ref(), inst_x.into(), inst_y.into(), sin, cos);
                let x = (Real::from(sprite.origin_x) + ((x - Real::from(inst_x)) / inst.image_xscale.get()).floor())
                    .round();
                let y = (Real::from(sprite.origin_y) + ((y - Real::from(inst_y)) / inst.image_yscale.get()).floor())
                    .round();

                // And finally, look up this point in the collider
                if x >= collider.bbox_left as i32
                    && y >= collider.bbox_top as i32
                    && x <= collider.bbox_right as i32
                    && y <= collider.bbox_bottom as i32
                    && collider.data.get((y as usize * collider.width as usize) + x as usize).copied().unwrap_or(false)
                {
                    return true
                }
            }
            false
        } else {
            false
        }
    }

    // Checks if an instance is colliding with any solid, returning the solid if it is, otherwise None
    pub fn check_collision_solid(&self, inst: usize) -> Option<usize> {
        let mut iter = self.instance_list.iter_by_insertion();
        while let Some(target) = iter.next(&self.instance_list) {
            if self.instance_list.get(target).solid.get() {
                if self.check_collision(inst, target) {
                    return Some(target)
                }
            }
        }
        None
    }

    // Checks if an instance is colliding with any instance, returning the target if it is, otherwise None
    pub fn check_collision_any(&self, inst: usize) -> Option<usize> {
        let mut iter = self.instance_list.iter_by_insertion();
        while let Some(target) = iter.next(&self.instance_list) {
            if inst != target {
                if self.check_collision(inst, target) {
                    return Some(target)
                }
            }
        }
        None
    }
}

pub trait GetAsset<T> {
    fn get_asset(&self, index: ID) -> Option<&T>;
    fn get_asset_mut(&mut self, index: ID) -> Option<&mut T>;
}

impl<T> GetAsset<T> for Vec<Option<T>> {
    fn get_asset(&self, index: ID) -> Option<&T> {
        if index < 0 {
            None
        } else {
            match self.get(index as usize) {
                Some(Some(t)) => Some(t),
                _ => None,
            }
        }
    }

    fn get_asset_mut(&mut self, index: ID) -> Option<&mut T> {
        if index < 0 {
            None
        } else {
            match self.get_mut(index as usize) {
                Some(Some(t)) => Some(t),
                _ => None,
            }
        }
    }
}<|MERGE_RESOLUTION|>--- conflicted
+++ resolved
@@ -2,11 +2,8 @@
 pub mod draw;
 pub mod events;
 pub mod movement;
-<<<<<<< HEAD
 pub mod string;
-=======
 pub mod tas;
->>>>>>> b65ca336
 pub mod view;
 pub mod window;
 
